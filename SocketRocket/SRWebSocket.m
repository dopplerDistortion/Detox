//
//   Copyright 2012 Square Inc.
//
//   Licensed under the Apache License, Version 2.0 (the "License");
//   you may not use this file except in compliance with the License.
//   You may obtain a copy of the License at
//
//       http://www.apache.org/licenses/LICENSE-2.0
//
//   Unless required by applicable law or agreed to in writing, software
//   distributed under the License is distributed on an "AS IS" BASIS,
//   WITHOUT WARRANTIES OR CONDITIONS OF ANY KIND, either express or implied.
//   See the License for the specific language governing permissions and
//   limitations under the License.
//


#import "SRWebSocket.h"

#if TARGET_OS_IPHONE
#define HAS_ICU
#endif

#ifdef HAS_ICU
#import <unicode/utf8.h>
#endif

#if TARGET_OS_IPHONE
#import <Endian.h>
#else
#import <CoreServices/CoreServices.h>
#endif

#import <CommonCrypto/CommonDigest.h>
#import <Security/SecRandom.h>

#import "base64.h"
#import "NSData+SRB64Additions.h"

typedef enum  {
    SROpCodeTextFrame = 0x1,
    SROpCodeBinaryFrame = 0x2,
    //3-7Reserved 
    SROpCodeConnectionClose = 0x8,
    SROpCodePing = 0x9,
    SROpCodePong = 0xA,
    //B-F reserved
} SROpCode;

typedef enum {
    SRStatusCodeNormal = 1000,
    SRStatusCodeGoingAway = 1001,
    SRStatusCodeProtocolError = 1002,
    SRStatusCodeUnhandledType = 1003,
    // 1004 reserved
    SRStatusNoStatusReceived = 1005,
    // 1004-1006 reserved
    SRStatusCodeInvalidUTF8 = 1007,
    SRStatusCodePolicyViolated = 1008,
    SRStatusCodeMessageTooBig = 1009,
} SRStatusCode;

typedef struct {
    BOOL fin;
//  BOOL rsv1;
//  BOOL rsv2;
//  BOOL rsv3;
    uint8_t opcode;
    BOOL masked;
    uint64_t payload_length;
} frame_header;

static NSString *const SRWebSocketAppendToSecKeyString = @"258EAFA5-E914-47DA-95CA-C5AB0DC85B11";

static inline int32_t validate_dispatch_data_partial_string(NSData *data);
static inline dispatch_queue_t log_queue();
static inline void SRFastLog(NSString *format, ...);

@interface NSData (SRWebSocket)

- (NSString *)stringBySHA1ThenBase64Encoding;

@end


@interface NSString (SRWebSocket)

- (NSString *)stringBySHA1ThenBase64Encoding;

@end


@interface NSURL (SRWebSocket)

// The origin isn't really applicable for a native application
// So instead, just map ws -> http and wss -> https
- (NSString *)SR_origin;

@end


@interface _SRRunLoopThread : NSThread

@property (nonatomic, readonly) NSRunLoop *runLoop;

@end


static NSString *newSHA1String(const char *bytes, size_t length) {
    uint8_t md[CC_SHA1_DIGEST_LENGTH];
    
    CC_SHA1(bytes, length, md);
    
    size_t buffer_size = ((sizeof(md) * 3 + 2) / 2);
    
    char *buffer =  (char *)malloc(buffer_size);
    
    int len = b64_ntop(md, CC_SHA1_DIGEST_LENGTH, buffer, buffer_size);
    if (len == -1) {
        free(buffer);
        return nil;
    } else{
        return [[NSString alloc] initWithBytesNoCopy:buffer length:len encoding:NSASCIIStringEncoding freeWhenDone:YES];
    }
}

@implementation NSData (SRWebSocket)

- (NSString *)stringBySHA1ThenBase64Encoding;
{
    return newSHA1String(self.bytes, self.length);
}

@end


@implementation NSString (SRWebSocket)

- (NSString *)stringBySHA1ThenBase64Encoding;
{
    return newSHA1String(self.UTF8String, self.length);
}

@end

NSString *const SRWebSocketErrorDomain = @"SRWebSocketErrorDomain";

// Returns number of bytes consumed. returning 0 means you didn't match.
// Sends bytes to callback handler;
typedef size_t (^stream_scanner)(NSData *collected_data);

typedef void (^data_callback)(SRWebSocket *webSocket,  NSData *data);

@interface SRIOConsumer : NSObject {
    stream_scanner _scanner;
    data_callback _handler;
    size_t _bytesNeeded;
    BOOL _readToCurrentFrame;
    BOOL _unmaskBytes;
}
@property (nonatomic, copy, readonly) stream_scanner consumer;
@property (nonatomic, copy, readonly) data_callback handler;
@property (nonatomic, assign) size_t bytesNeeded;
@property (nonatomic, assign, readonly) BOOL readToCurrentFrame;
@property (nonatomic, assign, readonly) BOOL unmaskBytes;

@end

// This class is not thread-safe, and is expected to always be run on the same queue
@interface SRIOConsumerPool : NSObject

- (id)initWithBufferCapacity:(NSUInteger)poolSize;

- (SRIOConsumer *)consumerWithScanner:(stream_scanner)scanner handler:(data_callback)handler bytesNeeded:(size_t)bytesNeeded readToCurrentFrame:(BOOL)readToCurrentFrame unmaskBytes:(BOOL)unmaskBytes;
- (void)returnConsumer:(SRIOConsumer *)consumer;

@end

@interface SRWebSocket ()  <NSStreamDelegate>

- (void)_writeData:(NSData *)data;
- (void)_closeWithProtocolError:(NSString *)message;
- (void)_failWithError:(NSError *)error;

- (void)_disconnect;

- (void)_readFrameNew;
- (void)_readFrameContinue;

- (void)_pumpScanner;

- (void)_pumpWriting;

- (void)_addConsumerWithScanner:(stream_scanner)consumer callback:(data_callback)callback;
- (void)_addConsumerWithDataLength:(size_t)dataLength callback:(data_callback)callback readToCurrentFrame:(BOOL)readToCurrentFrame unmaskBytes:(BOOL)unmaskBytes;
- (void)_addConsumerWithScanner:(stream_scanner)consumer callback:(data_callback)callback dataLength:(size_t)dataLength;
- (void)_readUntilBytes:(const void *)bytes length:(size_t)length callback:(data_callback)dataHandler;
- (void)_readUntilHeaderCompleteWithCallback:(data_callback)dataHandler;

- (void)_sendFrameWithOpcode:(SROpCode)opcode data:(id)data;

- (BOOL)_checkHandshake:(CFHTTPMessageRef)httpMessage;
- (void)_SR_commonInit;

- (void)_initializeStreams;
- (void)_connect;

@property (nonatomic) SRReadyState readyState;

@property (nonatomic) NSOperationQueue *delegateOperationQueue;
@property (nonatomic) dispatch_queue_t delegateDispatchQueue;

@end


@implementation SRWebSocket {
    NSInteger _webSocketVersion;
    
    NSOperationQueue *_delegateOperationQueue;
    dispatch_queue_t _delegateDispatchQueue;
    
    dispatch_queue_t _workQueue;
    NSMutableArray *_consumers;

    NSInputStream *_inputStream;
    NSOutputStream *_outputStream;
   
    NSMutableData *_readBuffer;
    NSUInteger _readBufferOffset;
 
    NSMutableData *_outputBuffer;
    NSUInteger _outputBufferOffset;

    uint8_t _currentFrameOpcode;
    size_t _currentFrameCount;
    size_t _readOpCount;
    uint32_t _currentStringScanPosition;
    NSMutableData *_currentFrameData;
    
    NSString *_closeReason;
    
    NSString *_secKey;
    
    BOOL _pinnedCertFound;
    
    uint8_t _currentReadMaskKey[4];
    size_t _currentReadMaskOffset;

    BOOL _consumerStopped;
    
    BOOL _closeWhenFinishedWriting;
    BOOL _failed;

    BOOL _secure;
    NSURLRequest *_urlRequest;

    CFHTTPMessageRef _receivedHTTPHeaders;
    
    BOOL _sentClose;
    BOOL _didFail;
    int _closeCode;
    
    BOOL _isPumping;
    
    BOOL _didSchedule;
    
    // We use this to retain ourselves.
    __strong SRWebSocket *_selfRetain;
    
    NSArray *_requestedProtocols;
    SRIOConsumerPool *_consumerPool;
}

@synthesize delegate = _delegate;
@synthesize url = _url;
@synthesize readyState = _readyState;
@synthesize protocol = _protocol;

static __strong NSData *CRLFCRLF;

+ (void)initialize;
{
    CRLFCRLF = [[NSData alloc] initWithBytes:"\r\n\r\n" length:4];
}

- (id)initWithURLRequest:(NSURLRequest *)request protocols:(NSArray *)protocols;
{
    self = [super init];
    if (self) {
        assert(request.URL);
        _url = request.URL;
<<<<<<< HEAD
        NSString *scheme = [[_url scheme] lowercaseString];
        
        _requestedProtocols = [protocols copy];

        assert([scheme isEqualToString:@"ws"] || [scheme isEqualToString:@"http"] || [scheme isEqualToString:@"wss"] || [scheme isEqualToString:@"https"]);
=======
>>>>>>> c679b340
        _urlRequest = request;
        
        _requestedProtocols = [protocols copy];
        
        [self _SR_commonInit];
    }
    
    return self;
}

- (id)initWithURLRequest:(NSURLRequest *)request;
{
    return [self initWithURLRequest:request protocols:nil];
}

- (id)initWithURL:(NSURL *)url;
{
    return [self initWithURL:url protocols:nil];
}

- (id)initWithURL:(NSURL *)url protocols:(NSArray *)protocols;
{
    NSMutableURLRequest *request = [[NSMutableURLRequest alloc] initWithURL:url];    
    return [self initWithURLRequest:request protocols:protocols];
}

- (void)_SR_commonInit;
{
    
    NSString *scheme = [_url scheme];
    assert([scheme isEqualToString:@"ws"] || [scheme isEqualToString:@"http"] || [scheme isEqualToString:@"wss"] || [scheme isEqualToString:@"https"]);
    
    if ([scheme isEqualToString:@"wss"] || [scheme isEqualToString:@"https"]) {
        _secure = YES;
    }
    
    
    _readyState = SR_CONNECTING;

    _consumerStopped = YES;
    
    _webSocketVersion = 13;
    
    _workQueue = dispatch_queue_create(NULL, DISPATCH_QUEUE_SERIAL);
    
    _delegateDispatchQueue = dispatch_get_main_queue();
    dispatch_retain(_delegateDispatchQueue);
    
    _readBuffer = [[NSMutableData alloc] init];
    _outputBuffer = [[NSMutableData alloc] init];
    
    _currentFrameData = [[NSMutableData alloc] init];

    _consumers = [[NSMutableArray alloc] init];
    _consumerPool = [[SRIOConsumerPool alloc] init];
    
    [self _initializeStreams];
    
    // default handlers
}

- (void)dealloc
{
    _inputStream.delegate = nil;
    _outputStream.delegate = nil;

    [_inputStream close];
    [_outputStream close];
    
    dispatch_release(_workQueue);
    
    if (_receivedHTTPHeaders) {
        CFRelease(_receivedHTTPHeaders);
        _receivedHTTPHeaders = NULL;
    }
    
    if (_delegateDispatchQueue) {
        dispatch_release(_delegateDispatchQueue);
        _delegateDispatchQueue = NULL;
    }
}

#ifndef NDEBUG

- (void)setReadyState:(SRReadyState)aReadyState;
{
    [self willChangeValueForKey:@"readyState"];
    assert(aReadyState > _readyState);
    _readyState = aReadyState;
    [self didChangeValueForKey:@"readyState"];
}

#endif

- (void)open;
{
    assert(_url);
    NSAssert(_readyState == SR_CONNECTING, @"Cannot call -(void)open on SRWebSocket more than once");

    _selfRetain = self;
    
    [self _connect];
}

// Calls block on delegate queue
- (void)_performDelegateBlock:(dispatch_block_t)block;
{
    if (_delegateOperationQueue) {
        [_delegateOperationQueue addOperationWithBlock:block];
    } else {
        assert(_delegateDispatchQueue);
        dispatch_async(_delegateDispatchQueue, block);
    }
}

- (void)setDelegateDispatchQueue:(dispatch_queue_t)queue;
{
    if (queue) {
        dispatch_retain(queue);
    }
    
    if (_delegateDispatchQueue) {
        dispatch_release(_delegateDispatchQueue);
    }
    
    _delegateDispatchQueue = queue;
}

- (BOOL)_checkHandshake:(CFHTTPMessageRef)httpMessage;
{
    NSString *acceptHeader = CFBridgingRelease(CFHTTPMessageCopyHeaderFieldValue(httpMessage, CFSTR("Sec-WebSocket-Accept")));

    if (acceptHeader == nil) {
        return NO;
    }
    
    NSString *concattedString = [_secKey stringByAppendingString:SRWebSocketAppendToSecKeyString];
    NSString *expectedAccept = [concattedString stringBySHA1ThenBase64Encoding];
    
    return [acceptHeader isEqualToString:expectedAccept];
}

- (void)_HTTPHeadersDidFinish;
{
    NSInteger responseCode = CFHTTPMessageGetResponseStatusCode(_receivedHTTPHeaders);
    
    if (responseCode >= 400) {
        SRFastLog(@"Request failed with response code %d", responseCode);
        [self _failWithError:[NSError errorWithDomain:@"org.lolrus.SocketRocket" code:2132 userInfo:[NSDictionary dictionaryWithObject:[NSString stringWithFormat:@"received bad response code from server %d", responseCode] forKey:NSLocalizedDescriptionKey]]];
        return;

    }
    
    if(![self _checkHandshake:_receivedHTTPHeaders]) {
        [self _failWithError:[NSError errorWithDomain:SRWebSocketErrorDomain code:2133 userInfo:[NSDictionary dictionaryWithObject:[NSString stringWithFormat:@"Invalid Sec-WebSocket-Accept response"] forKey:NSLocalizedDescriptionKey]]];
        return;
    }
    
    NSString *negotiatedProtocol = CFBridgingRelease(CFHTTPMessageCopyHeaderFieldValue(_receivedHTTPHeaders, CFSTR("Sec-WebSocket-Protocol")));
    if (negotiatedProtocol) {
        // Make sure we requested the protocol
        if ([_requestedProtocols indexOfObject:negotiatedProtocol] == NSNotFound) {
            [self _failWithError:[NSError errorWithDomain:SRWebSocketErrorDomain code:2133 userInfo:[NSDictionary dictionaryWithObject:[NSString stringWithFormat:@"Server specified Sec-WebSocket-Protocol that wasn't requested"] forKey:NSLocalizedDescriptionKey]]];
            return;
        }
        
        _protocol = negotiatedProtocol;
    }
    
    self.readyState = SR_OPEN;
    
    if (!_didFail) {
        [self _readFrameNew];
    }

    [self _performDelegateBlock:^{
        if ([self.delegate respondsToSelector:@selector(webSocketDidOpen:)]) {
            [self.delegate webSocketDidOpen:self];
        };
    }];
}


- (void)_readHTTPHeader;
{
    if (_receivedHTTPHeaders == NULL) {
        _receivedHTTPHeaders = CFHTTPMessageCreateEmpty(NULL, NO);
    }
                        
    [self _readUntilHeaderCompleteWithCallback:^(SRWebSocket *self,  NSData *data) {
        CFHTTPMessageAppendBytes(_receivedHTTPHeaders, (const UInt8 *)data.bytes, data.length);
        
        if (CFHTTPMessageIsHeaderComplete(_receivedHTTPHeaders)) {
            SRFastLog(@"Finished reading headers %@", CFBridgingRelease(CFHTTPMessageCopyAllHeaderFields(_receivedHTTPHeaders)));
            [self _HTTPHeadersDidFinish];
        } else {
            [self _readHTTPHeader];
        }
    }];
}

- (void)didConnect
{
    SRFastLog(@"Connected");
    CFHTTPMessageRef request = CFHTTPMessageCreateRequest(NULL, CFSTR("GET"), (__bridge CFURLRef)_url, kCFHTTPVersion1_1);
    
    // Set host first so it defaults
    CFHTTPMessageSetHeaderFieldValue(request, CFSTR("Host"), (__bridge CFStringRef)(_url.port ? [NSString stringWithFormat:@"%@:%@", _url.host, _url.port] : _url.host));
        
    NSMutableData *keyBytes = [[NSMutableData alloc] initWithLength:16];
    SecRandomCopyBytes(kSecRandomDefault, keyBytes.length, keyBytes.mutableBytes);
    _secKey = [keyBytes SR_stringByBase64Encoding];
    assert([_secKey length] == 24);
    
    CFHTTPMessageSetHeaderFieldValue(request, CFSTR("Upgrade"), CFSTR("websocket"));
    CFHTTPMessageSetHeaderFieldValue(request, CFSTR("Connection"), CFSTR("Upgrade"));
    CFHTTPMessageSetHeaderFieldValue(request, CFSTR("Sec-WebSocket-Key"), (__bridge CFStringRef)_secKey);
    CFHTTPMessageSetHeaderFieldValue(request, CFSTR("Sec-WebSocket-Version"), (__bridge CFStringRef)[NSString stringWithFormat:@"%d", _webSocketVersion]);
    
    CFHTTPMessageSetHeaderFieldValue(request, CFSTR("Origin"), (__bridge CFStringRef)_url.SR_origin);
    
    if (_requestedProtocols) {
        CFHTTPMessageSetHeaderFieldValue(request, CFSTR("Sec-WebSocket-Protocol"), (__bridge CFStringRef)[_requestedProtocols componentsJoinedByString:@", "]);
    }

    [_urlRequest.allHTTPHeaderFields enumerateKeysAndObjectsUsingBlock:^(id key, id obj, BOOL *stop) {
        CFHTTPMessageSetHeaderFieldValue(request, (__bridge CFStringRef)key, (__bridge CFStringRef)obj);
    }];
    
    NSData *message = CFBridgingRelease(CFHTTPMessageCopySerializedMessage(request));
    
    CFRelease(request);

    [self _writeData:message];
    [self _readHTTPHeader];
}

- (void)_initializeStreams;
{
    NSInteger port = _url.port.integerValue;
    if (port == 0) {
        if (!_secure) {
            port = 80;
        } else {
            port = 443;
        }
    }
    NSString *host = _url.host;
    
    CFReadStreamRef readStream = NULL;
    CFWriteStreamRef writeStream = NULL;
    
    CFStreamCreatePairWithSocketToHost(NULL, (__bridge CFStringRef)host, port, &readStream, &writeStream);
    
    _outputStream = CFBridgingRelease(writeStream);
    _inputStream = CFBridgingRelease(readStream);
    
    
    if (_secure) {
        NSMutableDictionary *SSLOptions = [[NSMutableDictionary alloc] init];
        
        [_outputStream setProperty:(__bridge id)kCFStreamSocketSecurityLevelNegotiatedSSL forKey:(__bridge id)kCFStreamPropertySocketSecurityLevel];
        
        // If we're using pinned certs, don't validate the certificate chain
        if ([_urlRequest SR_SSLPinnedCertificates].count) {
            [SSLOptions setValue:[NSNumber numberWithBool:NO] forKey:(__bridge id)kCFStreamSSLValidatesCertificateChain];
        }
        
#if DEBUG
        [SSLOptions setValue:[NSNumber numberWithBool:NO] forKey:(__bridge id)kCFStreamSSLValidatesCertificateChain];
        NSLog(@"SocketRocket: In debug mode.  Allowing connection to any root cert");
#endif
        
        [_outputStream setProperty:SSLOptions
                            forKey:(__bridge id)kCFStreamPropertySSLSettings];
    }
    
    _inputStream.delegate = self;
    _outputStream.delegate = self;
}

- (void)_connect;
{
    
    if (!_didSchedule) {
        [self scheduleInRunLoop:[NSRunLoop SR_networkRunLoop] forMode:NSDefaultRunLoopMode];
    }
    
    
    [_outputStream open];
    [_inputStream open];
}

- (void)scheduleInRunLoop:(NSRunLoop *)aRunLoop forMode:(NSString *)mode;
{
    _didSchedule = YES;
    
    [_outputStream scheduleInRunLoop:aRunLoop forMode:mode];
    [_inputStream scheduleInRunLoop:aRunLoop forMode:mode];
}

- (void)unscheduleFromRunLoop:(NSRunLoop *)aRunLoop forMode:(NSString *)mode;
{
    [_outputStream removeFromRunLoop:aRunLoop forMode:mode];
    [_inputStream removeFromRunLoop:aRunLoop forMode:mode];
}

- (void)close;
{
    [self closeWithCode:-1 reason:nil];
}

- (void)closeWithCode:(NSInteger)code reason:(NSString *)reason;
{
    assert(code);
    if (self.readyState == SR_CLOSING || self.readyState == SR_CLOSED) {
        return;
    }
    
    BOOL wasConnecting = self.readyState == SR_CONNECTING;

    self.readyState = SR_CLOSING;

    SRFastLog(@"Closing with code %d reason %@", code, reason);
    dispatch_async(_workQueue, ^{
        if (wasConnecting) {
            [self _disconnect];
            return;
        }

        size_t maxMsgSize = [reason maximumLengthOfBytesUsingEncoding:NSUTF8StringEncoding];
        NSMutableData *mutablePayload = [[NSMutableData alloc] initWithLength:sizeof(uint16_t) + maxMsgSize];
        NSData *payload = mutablePayload;
        
        ((uint16_t *)mutablePayload.mutableBytes)[0] = EndianU16_BtoN(code);
        
        if (reason) {
            NSRange remainingRange = {0};
            
            NSUInteger usedLength = 0;
            
            BOOL success = [reason getBytes:(char *)mutablePayload.mutableBytes + sizeof(uint16_t) maxLength:payload.length - sizeof(uint16_t) usedLength:&usedLength encoding:NSUTF8StringEncoding options:NSStringEncodingConversionExternalRepresentation range:NSMakeRange(0, reason.length) remainingRange:&remainingRange];
            
            assert(success);
            assert(remainingRange.length == 0);

            if (usedLength != maxMsgSize) {
                payload = [payload subdataWithRange:NSMakeRange(0, usedLength + sizeof(uint16_t))];
            }
        }
        
        
        [self _sendFrameWithOpcode:SROpCodeConnectionClose data:payload];
    });
}

- (void)_closeWithProtocolError:(NSString *)message;
{
    // Need to shunt this on the _callbackQueue first to see if they received any messages 
    [self _performDelegateBlock:^{
        [self closeWithCode:SRStatusCodeProtocolError reason:message];
        dispatch_async(_workQueue, ^{
            [self _disconnect];
        });
    }];
}

- (void)_failWithError:(NSError *)error;
{
    dispatch_async(_workQueue, ^{
        if (self.readyState != SR_CLOSED) {
            _failed = YES;
            [self _performDelegateBlock:^{
                if ([self.delegate respondsToSelector:@selector(webSocket:didFailWithError:)]) {
                    [self.delegate webSocket:self didFailWithError:error];
                }
            }];

            self.readyState = SR_CLOSED;
            _selfRetain = nil;

            SRFastLog(@"Failing with error %@", error.localizedDescription);
            
            [self _disconnect];
        }
    });
}

- (void)_writeData:(NSData *)data;
{    
    assert(dispatch_get_current_queue() == _workQueue);

    if (_closeWhenFinishedWriting) {
            return;
    }
    [_outputBuffer appendData:data];
    [self _pumpWriting];
}
- (void)send:(id)data;
{
    NSAssert(self.readyState != SR_CONNECTING, @"Invalid State: Cannot call send: until connection is open");
    // TODO: maybe not copy this for performance
    data = [data copy];
    dispatch_async(_workQueue, ^{
        if ([data isKindOfClass:[NSString class]]) {
            [self _sendFrameWithOpcode:SROpCodeTextFrame data:[(NSString *)data dataUsingEncoding:NSUTF8StringEncoding]];
        } else if ([data isKindOfClass:[NSData class]]) {
            [self _sendFrameWithOpcode:SROpCodeBinaryFrame data:data];
        } else if (data == nil) {
            [self _sendFrameWithOpcode:SROpCodeTextFrame data:data];
        } else {
            assert(NO);
        }
    });
}

- (void)handlePing:(NSData *)pingData;
{
    // Need to pingpong this off _callbackQueue first to make sure messages happen in order
    [self _performDelegateBlock:^{
        dispatch_async(_workQueue, ^{
            [self _sendFrameWithOpcode:SROpCodePong data:pingData];
        });
    }];
}

- (void)handlePong;
{
    // NOOP
}

- (void)_handleMessage:(id)message
{
    SRFastLog(@"Received message");
    [self _performDelegateBlock:^{
        [self.delegate webSocket:self didReceiveMessage:message];
    }];
}


static inline BOOL closeCodeIsValid(int closeCode) {
    if (closeCode < 1000) {
        return NO;
    }
    
    if (closeCode >= 1000 && closeCode <= 1011) {
        if (closeCode == 1004 ||
            closeCode == 1005 ||
            closeCode == 1006) {
            return NO;
        }
        return YES;
    }
    
    if (closeCode >= 3000 && closeCode <= 3999) {
        return YES;
    }
    
    if (closeCode >= 4000 && closeCode <= 4999) {
        return YES;
    }

    return NO;
}

//  Note from RFC:
//
//  If there is a body, the first two
//  bytes of the body MUST be a 2-byte unsigned integer (in network byte
//  order) representing a status code with value /code/ defined in
//  Section 7.4.  Following the 2-byte integer the body MAY contain UTF-8
//  encoded data with value /reason/, the interpretation of which is not
//  defined by this specification.

- (void)handleCloseWithData:(NSData *)data;
{
    size_t dataSize = data.length;
    __block uint16_t closeCode = 0;
    
    SRFastLog(@"Received close frame");
    
    if (dataSize == 1) {
        // TODO handle error
        [self _closeWithProtocolError:@"Payload for close must be larger than 2 bytes"];
        return;
    } else if (dataSize >= 2) {
        [data getBytes:&closeCode length:sizeof(closeCode)];
        _closeCode = EndianU16_BtoN(closeCode);
        if (!closeCodeIsValid(_closeCode)) {
            [self _closeWithProtocolError:[NSString stringWithFormat:@"Cannot have close code of %d", _closeCode]];
            return;
        }
        if (dataSize > 2) {
            _closeReason = [[NSString alloc] initWithData:[data subdataWithRange:NSMakeRange(2, dataSize - 2)] encoding:NSUTF8StringEncoding];
            if (!_closeReason) {
                [self _closeWithProtocolError:@"Close reason MUST be valid UTF-8"];
                return;
            }
        }
    } else {
        _closeCode = SRStatusNoStatusReceived;
    }
    
    assert(dispatch_get_current_queue() == _workQueue);
    
    if (self.readyState == SR_OPEN) {
        [self closeWithCode:1000 reason:nil];
    }
    dispatch_async(_workQueue, ^{
        [self _disconnect];
    });
}

- (void)_disconnect;
{
    assert(dispatch_get_current_queue() == _workQueue);
    SRFastLog(@"Trying to disconnect");
    _closeWhenFinishedWriting = YES;
    [self _pumpWriting];
}

- (void)_handleFrameWithData:(NSData *)frameData opCode:(NSInteger)opcode;
{                
    // Check that the current data is valid UTF8
    
    BOOL isControlFrame = (opcode == SROpCodePing || opcode == SROpCodePong || opcode == SROpCodeConnectionClose);
    if (!isControlFrame) {
        [self _readFrameNew];
    } else {
        dispatch_async(_workQueue, ^{
            [self _readFrameContinue];
        });
    }
    
    switch (opcode) {
        case SROpCodeTextFrame: {
            NSString *str = [[NSString alloc] initWithData:frameData encoding:NSUTF8StringEncoding];
            if (str == nil && frameData) {
                [self closeWithCode:SRStatusCodeInvalidUTF8 reason:@"Text frames must be valid UTF-8"];
                dispatch_async(_workQueue, ^{
                    [self _disconnect];
                });

                return;
            }
            [self _handleMessage:str];
            break;
        }
        case SROpCodeBinaryFrame:
            [self _handleMessage:[frameData copy]];
            break;
        case SROpCodeConnectionClose:
            [self handleCloseWithData:frameData];
            break;
        case SROpCodePing:
            [self handlePing:frameData];
            break;
        case SROpCodePong:
            [self handlePong];
            break;
        default:
            [self _closeWithProtocolError:[NSString stringWithFormat:@"Unknown opcode %d", opcode]];
            // TODO: Handle invalid opcode
            break;
    }
}

- (void)_handleFrameHeader:(frame_header)frame_header curData:(NSData *)curData;
{
    assert(frame_header.opcode != 0);
    
    if (self.readyState != SR_OPEN) {
        return;
    }
    
    
    BOOL isControlFrame = (frame_header.opcode == SROpCodePing || frame_header.opcode == SROpCodePong || frame_header.opcode == SROpCodeConnectionClose);
    
    if (isControlFrame && !frame_header.fin) {
        [self _closeWithProtocolError:@"Fragmented control frames not allowed"];
        return;
    }
    
    if (isControlFrame && frame_header.payload_length >= 126) {
        [self _closeWithProtocolError:@"Control frames cannot have payloads larger than 126 bytes"];
        return;
    }
    
    if (!isControlFrame) {
        _currentFrameOpcode = frame_header.opcode;
        _currentFrameCount += 1;
    }
    
    if (frame_header.payload_length == 0) {
        if (isControlFrame) {
            [self _handleFrameWithData:curData opCode:frame_header.opcode];
        } else {
            if (frame_header.fin) {
                [self _handleFrameWithData:_currentFrameData opCode:frame_header.opcode];
            } else {
                // TODO add assert that opcode is not a control;
                [self _readFrameContinue];
            }
        }
    } else {
        [self _addConsumerWithDataLength:frame_header.payload_length callback:^(SRWebSocket *self, NSData *newData) {
            if (isControlFrame) {
                [self _handleFrameWithData:newData opCode:frame_header.opcode];
            } else {
                if (frame_header.fin) {
                    [self _handleFrameWithData:self->_currentFrameData opCode:frame_header.opcode];
                } else {
                    // TODO add assert that opcode is not a control;
                    [self _readFrameContinue];
                }
                
            }
        } readToCurrentFrame:!isControlFrame unmaskBytes:frame_header.masked];
    }
}

/* From RFC:

 0                   1                   2                   3
 0 1 2 3 4 5 6 7 8 9 0 1 2 3 4 5 6 7 8 9 0 1 2 3 4 5 6 7 8 9 0 1
 +-+-+-+-+-------+-+-------------+-------------------------------+
 |F|R|R|R| opcode|M| Payload len |    Extended payload length    |
 |I|S|S|S|  (4)  |A|     (7)     |             (16/64)           |
 |N|V|V|V|       |S|             |   (if payload len==126/127)   |
 | |1|2|3|       |K|             |                               |
 +-+-+-+-+-------+-+-------------+ - - - - - - - - - - - - - - - +
 |     Extended payload length continued, if payload len == 127  |
 + - - - - - - - - - - - - - - - +-------------------------------+
 |                               |Masking-key, if MASK set to 1  |
 +-------------------------------+-------------------------------+
 | Masking-key (continued)       |          Payload Data         |
 +-------------------------------- - - - - - - - - - - - - - - - +
 :                     Payload Data continued ...                :
 + - - - - - - - - - - - - - - - - - - - - - - - - - - - - - - - +
 |                     Payload Data continued ...                |
 +---------------------------------------------------------------+
 */

static const uint8_t SRFinMask          = 0x80;
static const uint8_t SROpCodeMask       = 0x0F;
static const uint8_t SRRsvMask          = 0x70;
static const uint8_t SRMaskMask         = 0x80;
static const uint8_t SRPayloadLenMask   = 0x7F;


- (void)_readFrameContinue;
{
    assert((_currentFrameCount == 0 && _currentFrameOpcode == 0) || (_currentFrameCount > 0 && _currentFrameOpcode > 0));

    [self _addConsumerWithDataLength:2 callback:^(SRWebSocket *self, NSData *data) {
        __block frame_header header = {0};
        
        const uint8_t *headerBuffer = data.bytes;
        assert(data.length >= 2);
        
        if (headerBuffer[0] & SRRsvMask) {
            [self _closeWithProtocolError:@"Server used RSV bits"];
            return;
        }
        
        uint8_t receivedOpcode = (SROpCodeMask & headerBuffer[0]);
        
        BOOL isControlFrame = (receivedOpcode == SROpCodePing || receivedOpcode == SROpCodePong || receivedOpcode == SROpCodeConnectionClose);
        
        if (!isControlFrame && receivedOpcode != 0 && self->_currentFrameCount > 0) {
            [self _closeWithProtocolError:@"all data frames after the initial data frame must have opcode 0"];
            return;
        }
        
        if (receivedOpcode == 0 && self->_currentFrameCount == 0) {
            [self _closeWithProtocolError:@"cannot continue a message"];
            return;
        }
        
        header.opcode = receivedOpcode == 0 ? self->_currentFrameOpcode : receivedOpcode;
        
        header.fin = !!(SRFinMask & headerBuffer[0]);
        
        
        header.masked = !!(SRMaskMask & headerBuffer[1]);
        header.payload_length = SRPayloadLenMask & headerBuffer[1];
        
        headerBuffer = NULL;
        
        if (header.masked) {
            [self _closeWithProtocolError:@"Client must receive unmasked data"];
        }
        
        size_t extra_bytes_needed = header.masked ? sizeof(_currentReadMaskKey) : 0;
        
        if (header.payload_length == 126) {
            extra_bytes_needed += sizeof(uint16_t);
        } else if (header.payload_length == 127) {
            extra_bytes_needed += sizeof(uint64_t);
        }
        
        if (extra_bytes_needed == 0) {
            [self _handleFrameHeader:header curData:self->_currentFrameData];
        } else {
            [self _addConsumerWithDataLength:extra_bytes_needed callback:^(SRWebSocket *self, NSData *data) {
                size_t mapped_size = data.length;
                const void *mapped_buffer = data.bytes;
                size_t offset = 0;
                
                if (header.payload_length == 126) {
                    assert(mapped_size >= sizeof(uint16_t));
                    uint16_t newLen = EndianU16_BtoN(*(uint16_t *)(mapped_buffer));
                    header.payload_length = newLen;
                    offset += sizeof(uint16_t);
                } else if (header.payload_length == 127) {
                    assert(mapped_size >= sizeof(uint64_t));
                    header.payload_length = EndianU64_BtoN(*(uint64_t *)(mapped_buffer));
                    offset += sizeof(uint64_t);
                } else {
                    assert(header.payload_length < 126 && header.payload_length >= 0);
                }
                
                
                if (header.masked) {
                    assert(mapped_size >= sizeof(_currentReadMaskOffset) + offset);
                    memcpy(self->_currentReadMaskKey, ((uint8_t *)mapped_buffer) + offset, sizeof(self->_currentReadMaskKey));
                }
                
                [self _handleFrameHeader:header curData:self->_currentFrameData];
            } readToCurrentFrame:NO unmaskBytes:NO];
        }
    } readToCurrentFrame:NO unmaskBytes:NO];
}

- (void)_readFrameNew;
{
    dispatch_async(_workQueue, ^{
        [_currentFrameData setLength:0];
        
        _currentFrameOpcode = 0;
        _currentFrameCount = 0;
        _readOpCount = 0;
        _currentStringScanPosition = 0;
        
        [self _readFrameContinue];
    });
}

- (void)_pumpWriting;
{
    assert(dispatch_get_current_queue() == _workQueue);
    
    NSUInteger dataLength = _outputBuffer.length;
    if (dataLength - _outputBufferOffset > 0 && _outputStream.hasSpaceAvailable) {
        NSInteger bytesWritten = [_outputStream write:_outputBuffer.bytes + _outputBufferOffset maxLength:dataLength - _outputBufferOffset];
        if (bytesWritten == -1) {
            [self _failWithError:[NSError errorWithDomain:@"org.lolrus.SocketRocket" code:2145 userInfo:[NSDictionary dictionaryWithObject:@"Error writing to stream" forKey:NSLocalizedDescriptionKey]]];
             return;
        }
        
        _outputBufferOffset += bytesWritten;
        
        if (_outputBufferOffset > 4096 && _outputBufferOffset > (_outputBuffer.length >> 1)) {
            _outputBuffer = [[NSMutableData alloc] initWithBytes:(char *)_outputBuffer.bytes + _outputBufferOffset length:_outputBuffer.length - _outputBufferOffset];
            _outputBufferOffset = 0;
        }
    }
    
    if (_closeWhenFinishedWriting && 
        _outputBuffer.length - _outputBufferOffset == 0 && 
        (_inputStream.streamStatus != NSStreamStatusNotOpen &&
         _inputStream.streamStatus != NSStreamStatusClosed) &&
        !_sentClose) {
        _sentClose = YES;
            
        [_outputStream close];
        [_inputStream close];
        
        if (!_failed) {
            [self _performDelegateBlock:^{
                if ([self.delegate respondsToSelector:@selector(webSocket:didCloseWithCode:reason:wasClean:)]) {
                    [self.delegate webSocket:self didCloseWithCode:_closeCode reason:_closeReason wasClean:YES];
                }
            }];
        }
        
        _selfRetain = nil;
    }
}

- (void)_addConsumerWithScanner:(stream_scanner)consumer callback:(data_callback)callback;
{
    assert(dispatch_get_current_queue() == _workQueue);
    [self _addConsumerWithScanner:consumer callback:callback dataLength:0];
}

- (void)_addConsumerWithDataLength:(size_t)dataLength callback:(data_callback)callback readToCurrentFrame:(BOOL)readToCurrentFrame unmaskBytes:(BOOL)unmaskBytes;
{   
    assert(dispatch_get_current_queue() == _workQueue);
    assert(dataLength);
    
    [_consumers addObject:[_consumerPool consumerWithScanner:nil handler:callback bytesNeeded:dataLength readToCurrentFrame:readToCurrentFrame unmaskBytes:unmaskBytes]];
    [self _pumpScanner];
}

- (void)_addConsumerWithScanner:(stream_scanner)consumer callback:(data_callback)callback dataLength:(size_t)dataLength;
{    
    assert(dispatch_get_current_queue() == _workQueue);
    [_consumers addObject:[_consumerPool consumerWithScanner:consumer handler:callback bytesNeeded:dataLength readToCurrentFrame:NO unmaskBytes:NO]];
    [self _pumpScanner];
}


static const char CRLFCRLFBytes[] = {'\r', '\n', '\r', '\n'};

- (void)_readUntilHeaderCompleteWithCallback:(data_callback)dataHandler;
{
    [self _readUntilBytes:CRLFCRLFBytes length:sizeof(CRLFCRLFBytes) callback:dataHandler];
}

- (void)_readUntilBytes:(const void *)bytes length:(size_t)length callback:(data_callback)dataHandler;
{
    // TODO optimize so this can continue from where we last searched
    stream_scanner consumer = ^size_t(NSData *data) {
        __block size_t found_size = 0;
        __block size_t match_count = 0;
        
        size_t size = data.length;
        const unsigned char *buffer = data.bytes;
        for (size_t i = 0; i < size; i++ ) {
            if (((const unsigned char *)buffer)[i] == ((const unsigned char *)bytes)[match_count]) {
                match_count += 1;
                if (match_count == length) {
                    found_size = i + 1;
                    break;
                }
            } else {
                match_count = 0;
            }
        }
        return found_size;
    };
    [self _addConsumerWithScanner:consumer callback:dataHandler];
}


// Returns true if did work
- (BOOL)_innerPumpScanner {
    
    BOOL didWork = NO;
    
    if (self.readyState >= SR_CLOSING) {
        return didWork;
    }
    
    if (!_consumers.count) {
        return didWork;
    }
    
    size_t curSize = _readBuffer.length - _readBufferOffset;
    if (!curSize) {
        return didWork;
    }
    
    SRIOConsumer *consumer = [_consumers objectAtIndex:0];
    
    size_t bytesNeeded = consumer.bytesNeeded;
    
    size_t foundSize = 0;
    if (consumer.consumer) {
        NSData *tempView = [NSData dataWithBytesNoCopy:(char *)_readBuffer.bytes + _readBufferOffset length:_readBuffer.length - _readBufferOffset freeWhenDone:NO];  
        foundSize = consumer.consumer(tempView);
    } else {
        assert(consumer.bytesNeeded);
        if (curSize >= bytesNeeded) {
            foundSize = bytesNeeded;
        } else if (consumer.readToCurrentFrame) {
            foundSize = curSize;
        }
    }
    
    NSData *slice = nil;
    if (consumer.readToCurrentFrame || foundSize) {
        NSRange sliceRange = NSMakeRange(_readBufferOffset, foundSize);
        slice = [_readBuffer subdataWithRange:sliceRange];
        
        _readBufferOffset += foundSize;
        
        if (_readBufferOffset > 4096 && _readBufferOffset > (_readBuffer.length >> 1)) {
            _readBuffer = [[NSMutableData alloc] initWithBytes:(char *)_readBuffer.bytes + _readBufferOffset length:_readBuffer.length - _readBufferOffset];            _readBufferOffset = 0;
        }
        
        if (consumer.unmaskBytes) {
            NSMutableData *mutableSlice = [slice mutableCopy];
            
            NSUInteger len = mutableSlice.length;
            uint8_t *bytes = mutableSlice.mutableBytes;
            
            for (NSUInteger i = 0; i < len; i++) {
                bytes[i] = bytes[i] ^ _currentReadMaskKey[_currentReadMaskOffset % sizeof(_currentReadMaskKey)];
                _currentReadMaskOffset += 1;
            }
            
            slice = mutableSlice;
        }
        
        if (consumer.readToCurrentFrame) {
            [_currentFrameData appendData:slice];
            
            _readOpCount += 1;
            
            if (_currentFrameOpcode == SROpCodeTextFrame) {
                // Validate UTF8 stuff.
                size_t currentDataSize = _currentFrameData.length;
                if (_currentFrameOpcode == SROpCodeTextFrame && currentDataSize > 0) {
                    // TODO: Optimize the crap out of this.  Don't really have to copy all the data each time
                    
                    size_t scanSize = currentDataSize - _currentStringScanPosition;
                    
                    NSData *scan_data = [_currentFrameData subdataWithRange:NSMakeRange(_currentStringScanPosition, scanSize)];
                    int32_t valid_utf8_size = validate_dispatch_data_partial_string(scan_data);
                    
                    if (valid_utf8_size == -1) {
                        [self closeWithCode:SRStatusCodeInvalidUTF8 reason:@"Text frames must be valid UTF-8"];
                        dispatch_async(_workQueue, ^{
                            [self _disconnect];
                        });
                        return didWork;
                    } else {
                        _currentStringScanPosition += valid_utf8_size;
                    }
                } 
                
            }
            
            consumer.bytesNeeded -= foundSize;
            
            if (consumer.bytesNeeded == 0) {
                [_consumers removeObjectAtIndex:0];
                consumer.handler(self, nil);
                [_consumerPool returnConsumer:consumer];
                didWork = YES;
            }
        } else if (foundSize) {
            [_consumers removeObjectAtIndex:0];
            consumer.handler(self, slice);
            [_consumerPool returnConsumer:consumer];
            didWork = YES;
        }
    }
    return didWork;
}

-(void)_pumpScanner;
{
    assert(dispatch_get_current_queue() == _workQueue);
    
    if (!_isPumping) {
        _isPumping = YES;
    } else {
        return;
    }
    
    while ([self _innerPumpScanner]) {
        
    }
    
    _isPumping = NO;
}

//#define NOMASK

static const size_t SRFrameHeaderOverhead = 32;

- (void)_sendFrameWithOpcode:(SROpCode)opcode data:(id)data;
{
    assert(dispatch_get_current_queue() == _workQueue);
    
    NSAssert(data == nil || [data isKindOfClass:[NSData class]] || [data isKindOfClass:[NSString class]], @"Function expects nil, NSString or NSData");
    
    size_t payloadLength = [data isKindOfClass:[NSString class]] ? [(NSString *)data lengthOfBytesUsingEncoding:NSUTF8StringEncoding] : [data length];
        
    NSMutableData *frame = [[NSMutableData alloc] initWithLength:payloadLength + SRFrameHeaderOverhead];
    if (!frame) {
        [self closeWithCode:SRStatusCodeMessageTooBig reason:@"Message too big"];
        return;
    }
    uint8_t *frame_buffer = (uint8_t *)[frame mutableBytes];
    
    // set fin
    frame_buffer[0] = SRFinMask | opcode;
    
    BOOL useMask = YES;
#ifdef NOMASK
    useMask = NO;
#endif
    
    if (useMask) {
    // set the mask and header
        frame_buffer[1] |= SRMaskMask;
    }
    
    size_t frame_buffer_size = 2;
    
    const uint8_t *unmasked_payload = NULL;
    if ([data isKindOfClass:[NSData class]]) {
        unmasked_payload = (uint8_t *)[data bytes];
    } else if ([data isKindOfClass:[NSString class]]) {
        unmasked_payload =  (const uint8_t *)[data UTF8String];
    } else {
        assert(NO);
    }
    
    if (payloadLength < 126) {
        frame_buffer[1] |= payloadLength;
    } else if (payloadLength <= UINT16_MAX) {
        frame_buffer[1] |= 126;
        *((uint16_t *)(frame_buffer + frame_buffer_size)) = EndianU16_BtoN((uint16_t)payloadLength);
        frame_buffer_size += sizeof(uint16_t);
    } else {
        frame_buffer[1] |= 127;
        *((uint64_t *)(frame_buffer + frame_buffer_size)) = EndianU64_BtoN((uint64_t)payloadLength);
        frame_buffer_size += sizeof(uint64_t);
    }
        
    if (!useMask) {
        for (size_t i = 0; i < payloadLength; i++) {
            frame_buffer[frame_buffer_size] = unmasked_payload[i];
            frame_buffer_size += 1;
        }
    } else {
        uint8_t *mask_key = frame_buffer + frame_buffer_size;
        SecRandomCopyBytes(kSecRandomDefault, sizeof(uint32_t), (uint8_t *)mask_key);
        frame_buffer_size += sizeof(uint32_t);
        
        // TODO: could probably optimize this with SIMD
        for (size_t i = 0; i < payloadLength; i++) {
            frame_buffer[frame_buffer_size] = unmasked_payload[i] ^ mask_key[i % sizeof(uint32_t)];
            frame_buffer_size += 1;
        }
    }

    assert(frame_buffer_size <= [frame length]);
    frame.length = frame_buffer_size;
    
    [self _writeData:frame];
}

- (void)stream:(NSStream *)aStream handleEvent:(NSStreamEvent)eventCode;
{
    if (_secure && !_pinnedCertFound && (eventCode == NSStreamEventHasBytesAvailable || eventCode == NSStreamEventHasSpaceAvailable)) {
        
        NSArray *sslCerts = [_urlRequest SR_SSLPinnedCertificates];
        if (sslCerts) {
            SecTrustRef secTrust = (__bridge SecTrustRef)[aStream propertyForKey:(__bridge id)kCFStreamPropertySSLPeerTrust];
            if (secTrust) {
                NSInteger numCerts = SecTrustGetCertificateCount(secTrust);
                for (NSInteger i = 0; i < numCerts && !_pinnedCertFound; i++) {
                    SecCertificateRef cert = SecTrustGetCertificateAtIndex(secTrust, i);
                    NSData *certData = CFBridgingRelease(SecCertificateCopyData(cert));
                    
                    for (id ref in sslCerts) {
                        SecCertificateRef trustedCert = (__bridge SecCertificateRef)ref;
                        NSData *trustedCertData = CFBridgingRelease(SecCertificateCopyData(trustedCert));
                        
                        if ([trustedCertData isEqualToData:certData]) {
                            _pinnedCertFound = YES;
                            break;
                        }
                    }
                }
            }
            
            if (!_pinnedCertFound) {
                dispatch_async(_workQueue, ^{
                    [self _failWithError:[NSError errorWithDomain:@"org.lolrus.SocketRocket" code:23556 userInfo:[NSDictionary dictionaryWithObject:[NSString stringWithFormat:@"Invalid server cert"] forKey:NSLocalizedDescriptionKey]]];
                });
                return;
            }
        }
    }

    dispatch_async(_workQueue, ^{
        switch (eventCode) {
            case NSStreamEventOpenCompleted: {
                SRFastLog(@"NSStreamEventOpenCompleted %@", aStream);
                if (self.readyState >= SR_CLOSING) {
                    return;
                }
<<<<<<< HEAD

=======
>>>>>>> c679b340
                assert(_readBuffer);
                
                if (self.readyState == SR_CONNECTING && aStream == _inputStream) {
                    [self didConnect];
                }
                [self _pumpWriting];
                [self _pumpScanner];
                break;
            }
                
            case NSStreamEventErrorOccurred: {
                SRFastLog(@"NSStreamEventErrorOccurred %@ %@", aStream, [[aStream streamError] copy]);
                /// TODO specify error better!
                [self _failWithError:aStream.streamError];
                _readBufferOffset = 0;
                [_readBuffer setLength:0];
                break;
                
            }
                
            case NSStreamEventEndEncountered: {
                [self _pumpScanner];
                SRFastLog(@"NSStreamEventEndEncountered %@", aStream);
                if (aStream.streamError) {
                    [self _failWithError:aStream.streamError];
                } else {
                    if (self.readyState != SR_CLOSED) {
                        self.readyState = SR_CLOSED;
                        _selfRetain = nil;
                    }

                    if (!_sentClose && !_failed) {
                        _sentClose = YES;
                        // If we get closed in this state it's probably not clean because we should be sending this when we send messages
                        [self _performDelegateBlock:^{
                            if ([self.delegate respondsToSelector:@selector(webSocket:didCloseWithCode:reason:wasClean:)]) {
                                [self.delegate webSocket:self didCloseWithCode:0 reason:@"Stream end encountered" wasClean:NO];
                            }
                        }];
                    }
                }
                
                break;
            }
                
            case NSStreamEventHasBytesAvailable: {
                SRFastLog(@"NSStreamEventHasBytesAvailable %@", aStream);
                const int bufferSize = 2048;
                uint8_t buffer[bufferSize];
                
                while (_inputStream.hasBytesAvailable) {
                    int bytes_read = [_inputStream read:buffer maxLength:bufferSize];
                    
                    if (bytes_read > 0) {
                        [_readBuffer appendBytes:buffer length:bytes_read];
                    } else if (bytes_read < 0) {
                        [self _failWithError:_inputStream.streamError];
                    }
                    
                    if (bytes_read != bufferSize) {
                        break;
                    }
                };
                [self _pumpScanner];
                break;
            }
                
            case NSStreamEventHasSpaceAvailable: {
                SRFastLog(@"NSStreamEventHasSpaceAvailable %@", aStream);
                [self _pumpWriting];
                break;
            }
                
            default:
                SRFastLog(@"(default)  %@", aStream);
                break;
        }
    });
}

@end


@implementation SRIOConsumer

@synthesize bytesNeeded = _bytesNeeded;
@synthesize consumer = _scanner;
@synthesize handler = _handler;
@synthesize readToCurrentFrame = _readToCurrentFrame;
@synthesize unmaskBytes = _unmaskBytes;

- (void)setupWithScanner:(stream_scanner)scanner handler:(data_callback)handler bytesNeeded:(size_t)bytesNeeded readToCurrentFrame:(BOOL)readToCurrentFrame unmaskBytes:(BOOL)unmaskBytes;
{
    _scanner = [scanner copy];
    _handler = [handler copy];
    _bytesNeeded = bytesNeeded;
    _readToCurrentFrame = readToCurrentFrame;
    _unmaskBytes = unmaskBytes;
    assert(_scanner || _bytesNeeded);
}


@end


@implementation SRIOConsumerPool {
    NSUInteger _poolSize;
    NSMutableArray *_bufferedConsumers;
}

- (id)initWithBufferCapacity:(NSUInteger)poolSize;
{
    self = [super init];
    if (self) {
        _poolSize = poolSize;
        _bufferedConsumers = [[NSMutableArray alloc] initWithCapacity:poolSize];
    }
    return self;
}

- (id)init
{
    return [self initWithBufferCapacity:8];
}

- (SRIOConsumer *)consumerWithScanner:(stream_scanner)scanner handler:(data_callback)handler bytesNeeded:(size_t)bytesNeeded readToCurrentFrame:(BOOL)readToCurrentFrame unmaskBytes:(BOOL)unmaskBytes;
{
    SRIOConsumer *consumer = nil;
    if (_bufferedConsumers.count) {
        consumer = [_bufferedConsumers lastObject];
        [_bufferedConsumers removeLastObject];
    } else {
        consumer = [[SRIOConsumer alloc] init];
    }
    
    [consumer setupWithScanner:scanner handler:handler bytesNeeded:bytesNeeded readToCurrentFrame:readToCurrentFrame unmaskBytes:unmaskBytes];
    
    return consumer;
}

- (void)returnConsumer:(SRIOConsumer *)consumer;
{
    if (_bufferedConsumers.count < _poolSize) {
        [_bufferedConsumers addObject:consumer];
    }
}

@end


@implementation  NSURLRequest (CertificateAdditions)

- (NSArray *)SR_SSLPinnedCertificates;
{
    return [NSURLProtocol propertyForKey:@"SR_SSLPinnedCertificates" inRequest:self];
}

@end

@implementation  NSMutableURLRequest (CertificateAdditions)

- (NSArray *)SR_SSLPinnedCertificates;
{
    return [NSURLProtocol propertyForKey:@"SR_SSLPinnedCertificates" inRequest:self];
}

- (void)setSR_SSLPinnedCertificates:(NSArray *)SR_SSLPinnedCertificates;
{
    [NSURLProtocol setProperty:SR_SSLPinnedCertificates forKey:@"SR_SSLPinnedCertificates" inRequest:self];
}

@end

@implementation NSURL (SRWebSocket)

- (NSString *)SR_origin;
{
    NSString *scheme = [self.scheme lowercaseString];
        
    if ([scheme isEqualToString:@"wss"]) {
        scheme = @"https";
    } else if ([scheme isEqualToString:@"ws"]) {
        scheme = @"http";
    }
    
    if (self.port) {
        return [NSString stringWithFormat:@"%@://%@:%@/", scheme, self.host, self.port];
    } else {
        return [NSString stringWithFormat:@"%@://%@/", scheme, self.host];
    }
}

@end

static inline dispatch_queue_t log_queue() {
    static dispatch_queue_t queue = 0;
    static dispatch_once_t onceToken;
    dispatch_once(&onceToken, ^{
        queue = dispatch_queue_create("fast log queue", DISPATCH_QUEUE_SERIAL);
    });
    
    return queue;
}

//#define SR_ENABLE_LOG

static inline void SRFastLog(NSString *format, ...)  {
#ifdef SR_ENABLE_LOG
    __block va_list arg_list;
    va_start (arg_list, format);
    
    NSString *formattedString = [[NSString alloc] initWithFormat:format arguments:arg_list];
    
    va_end(arg_list);
    
    NSLog(@"[SR] %@", formattedString);
#endif
}


#ifdef HAS_ICU

static inline int32_t validate_dispatch_data_partial_string(NSData *data) {
    const void * contents = [data bytes];
    long size = [data length];
    
    const uint8_t *str = (const uint8_t *)contents;
    
    UChar32 codepoint = 1;
    int32_t offset = 0;
    int32_t lastOffset = 0;
    while(offset < size && codepoint > 0)  {
        lastOffset = offset;
        U8_NEXT(str, offset, size, codepoint);
    }
    
    if (codepoint == -1) {
        // Check to see if the last byte is valid or whether it was just continuing
        if (!U8_IS_LEAD(str[lastOffset]) || U8_COUNT_TRAIL_BYTES(str[lastOffset]) + lastOffset < (int32_t)size) {
            
            size = -1;
        } else {
            uint8_t leadByte = str[lastOffset];
            U8_MASK_LEAD_BYTE(leadByte, U8_COUNT_TRAIL_BYTES(leadByte));
            
            for (int i = lastOffset + 1; i < offset; i++) {
                if (U8_IS_SINGLE(str[i]) || U8_IS_LEAD(str[i]) || !U8_IS_TRAIL(str[i])) {
                    size = -1;
                }
            }
            
            if (size != -1) {
                size = lastOffset;
            }
        }
    }
    
    if (size != -1 && ![[NSString alloc] initWithBytesNoCopy:(char *)[data bytes] length:size encoding:NSUTF8StringEncoding freeWhenDone:NO]) {
        size = -1;
    }
    
    return size;
}

#else

// This is a hack, and probably not optimal
static inline int32_t validate_dispatch_data_partial_string(NSData *data) {
    static const int maxCodepointSize = 3;
    
    for (int i = 0; i < maxCodepointSize; i++) {
        NSString *str = [[NSString alloc] initWithBytesNoCopy:(char *)data.bytes length:data.length - i encoding:NSUTF8StringEncoding freeWhenDone:NO];
        if (str) {
            return data.length - i;
        }
    }
    
    return -1;
}

#endif

static _SRRunLoopThread *networkThread = nil;
static NSRunLoop *networkRunLoop = nil;

@implementation NSRunLoop (SRWebSocket)

+ (NSRunLoop *)SR_networkRunLoop {
    static dispatch_once_t onceToken;
    dispatch_once(&onceToken, ^{
        networkThread = [[_SRRunLoopThread alloc] init];
        networkThread.name = @"com.squareup.SocketRocket.NetworkThread";
        [networkThread start];
        networkRunLoop = networkThread.runLoop;
    });
    
    return networkRunLoop;
}

@end


@implementation _SRRunLoopThread {
    dispatch_group_t _waitGroup;
}

@synthesize runLoop = _runLoop;

- (void)dealloc
{
    dispatch_release(_waitGroup);
}

- (id)init
{
    self = [super init];
    if (self) {
        _waitGroup = dispatch_group_create();
        dispatch_group_enter(_waitGroup);
    }
    return self;
}

- (void)main;
{
    _runLoop = [NSRunLoop currentRunLoop];
    dispatch_group_leave(_waitGroup);
    
    NSTimer *timer = [[NSTimer alloc] initWithFireDate:[NSDate distantFuture] interval:0.0 target:nil selector:nil userInfo:nil repeats:NO];
    [_runLoop addTimer:timer forMode:NSDefaultRunLoopMode];
    
    while ([_runLoop runMode:NSDefaultRunLoopMode beforeDate:[NSDate distantFuture]]) {
        
    }
    assert(NO);
}

- (NSRunLoop *)runLoop;
{
    dispatch_group_wait(_waitGroup, DISPATCH_TIME_FOREVER);
    return _runLoop;
}

@end<|MERGE_RESOLUTION|>--- conflicted
+++ resolved
@@ -289,14 +289,6 @@
     if (self) {
         assert(request.URL);
         _url = request.URL;
-<<<<<<< HEAD
-        NSString *scheme = [[_url scheme] lowercaseString];
-        
-        _requestedProtocols = [protocols copy];
-
-        assert([scheme isEqualToString:@"ws"] || [scheme isEqualToString:@"http"] || [scheme isEqualToString:@"wss"] || [scheme isEqualToString:@"https"]);
-=======
->>>>>>> c679b340
         _urlRequest = request;
         
         _requestedProtocols = [protocols copy];
@@ -326,7 +318,7 @@
 - (void)_SR_commonInit;
 {
     
-    NSString *scheme = [_url scheme];
+    NSString *scheme = _url.scheme.lowercaseString;
     assert([scheme isEqualToString:@"ws"] || [scheme isEqualToString:@"http"] || [scheme isEqualToString:@"wss"] || [scheme isEqualToString:@"https"]);
     
     if ([scheme isEqualToString:@"wss"] || [scheme isEqualToString:@"https"]) {
@@ -1386,10 +1378,6 @@
                 if (self.readyState >= SR_CLOSING) {
                     return;
                 }
-<<<<<<< HEAD
-
-=======
->>>>>>> c679b340
                 assert(_readBuffer);
                 
                 if (self.readyState == SR_CONNECTING && aStream == _inputStream) {
