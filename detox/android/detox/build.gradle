apply plugin: 'com.android.library'
apply plugin: 'kotlin-android'
apply plugin: 'kotlin-android-extensions'

def _ext = rootProject.ext

def _compileSdkVersion = _ext.has('compileSdkVersion') ? _ext.compileSdkVersion : 25
def _buildToolsVersion = _ext.has('buildToolsVersion') ? _ext.buildToolsVersion : '27.0.3'
def _minSdkVersion = _ext.has('minSdkVersion') ? _ext.minSdkVersion : 18
def _targetSdkVersion = _ext.has('targetSdkVersion') ? _ext.targetSdkVersion : 25
def _kotlinVersion = _ext.has('detoxKotlinVersion') ? _ext.detoxKotlinVersion : '1.3.0'

android {
    compileSdkVersion _compileSdkVersion
    buildToolsVersion _buildToolsVersion
    defaultConfig {
        minSdkVersion _minSdkVersion
        targetSdkVersion _targetSdkVersion
        versionCode 1
        versionName "1.0"

        consumerProguardFiles 'proguard-rules.pro'
    }

    testOptions {
        unitTests.returnDefaultValues = true

        unitTests.all { t ->
            reports {
                html.enabled true
            }
            testLogging {
                events "passed", "skipped", "failed", "standardOut", "standardError"
            }
            afterSuite { desc, result ->
                if (!desc.parent) { // will match the outermost suite
                    def output = "      ${result.resultType} (${result.successfulTestCount} successes, ${result.failedTestCount} failures, ${result.skippedTestCount} skipped)     "
                    def repeatLength = output.length()
                    println '\n' + ('-' * repeatLength) + '\n' + output + '\n' + ('-' * repeatLength) + '\n'

                    println "see report at file://${t.reports.html.destination}/index.html"
                }
            }
        }
    }

    packagingOptions {
        exclude 'META-INF/DEPENDENCIES'
        exclude 'META-INF/NOTICE'
        exclude 'META-INF/LICENSE'
        exclude 'META-INF/LICENSE.txt'
        exclude 'META-INF/NOTICE.txt'
    }

    lintOptions {
        abortOnError false
    }
}

dependencies {
    implementation "org.jetbrains.kotlin:kotlin-stdlib-jdk8:$_kotlinVersion"

    // noinspection GradleDynamicVersion
    compileOnly 'com.facebook.react:react-native:+'
    // noinspection GradleDynamicVersion
    compileOnly 'com.squareup.okhttp3:okhttp:+'
    // noinspection GradleDynamicVersion
    compileOnly 'com.squareup.okio:okio:+'

    implementation 'org.apache.commons:commons-lang3:3.4'

    // Versions are in-sync with the 'androidx-test-1.1.0' release/tag of the android-test github repo,
    // used by the Detox generator. See https://github.com/android/android-test/releases/tag/androidx-test-1.1.0
    // Important: Should remain so when generator tag is replaced!
    api('androidx.test.espresso:espresso-core:3.1.1') {
        exclude group: 'com.google.code.findbugs', module: 'jsr305'
    }
    api 'androidx.test:runner:1.1.1'
    api 'androidx.test:rules:1.1.1'
    api 'androidx.test.ext:junit:1.1.0'

    // noinspection GradleDynamicVersion
    compileOnly "com.facebook.react:react-native:+"

<<<<<<< HEAD
    implementation 'org.apache.commons:commons-lang3:3.4'
    implementation 'androidx.test.uiautomator:uiautomator:2.2.0'
=======
    implementation 'com.android.support.test.uiautomator:uiautomator-v18:2.1.3'
>>>>>>> ec2afd25

    testImplementation 'org.json:json:20140107'
    testImplementation 'junit:junit:4.12'
    testImplementation 'org.assertj:assertj-core:3.8.0'
    testImplementation 'org.apache.commons:commons-io:1.3.2'
    testImplementation 'com.nhaarman:mockito-kotlin:1.4.0'
    // noinspection GradleDynamicVersion
    testImplementation 'com.facebook.react:react-native:+'
}<|MERGE_RESOLUTION|>--- conflicted
+++ resolved
@@ -79,15 +79,7 @@
     api 'androidx.test:rules:1.1.1'
     api 'androidx.test.ext:junit:1.1.0'
 
-    // noinspection GradleDynamicVersion
-    compileOnly "com.facebook.react:react-native:+"
-
-<<<<<<< HEAD
-    implementation 'org.apache.commons:commons-lang3:3.4'
-    implementation 'androidx.test.uiautomator:uiautomator:2.2.0'
-=======
-    implementation 'com.android.support.test.uiautomator:uiautomator-v18:2.1.3'
->>>>>>> ec2afd25
+    api 'androidx.test.uiautomator:uiautomator:2.2.0'
 
     testImplementation 'org.json:json:20140107'
     testImplementation 'junit:junit:4.12'
