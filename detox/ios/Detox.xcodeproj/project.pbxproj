// !$*UTF8*$!
{
	archiveVersion = 1;
	classes = {
	};
	objectVersion = 51;
	objects = {

/* Begin PBXBuildFile section */
		390DED83248906FC00E27BE8 /* UIWindow+DetoxUtils.h in Headers */ = {isa = PBXBuildFile; fileRef = 390DED81248906FC00E27BE8 /* UIWindow+DetoxUtils.h */; settings = {ATTRIBUTES = (Private, ); }; };
		390DED84248906FC00E27BE8 /* UIWindow+DetoxUtils.m in Sources */ = {isa = PBXBuildFile; fileRef = 390DED82248906FC00E27BE8 /* UIWindow+DetoxUtils.m */; };
		390DEDDC248D56F600E27BE8 /* String+LocalizedError.swift in Sources */ = {isa = PBXBuildFile; fileRef = 390DEDDB248D56F600E27BE8 /* String+LocalizedError.swift */; };
		392324D72477D87D00A3D119 /* DetoxManager.swift in Sources */ = {isa = PBXBuildFile; fileRef = 392324D62477D87D00A3D119 /* DetoxManager.swift */; };
		392324DF24781CBD00A3D119 /* WebSocket.swift in Sources */ = {isa = PBXBuildFile; fileRef = 392324DE24781CBD00A3D119 /* WebSocket.swift */; };
		392324E324782AE500A3D119 /* DetoxInit.m in Sources */ = {isa = PBXBuildFile; fileRef = 392324E124782AE500A3D119 /* DetoxInit.m */; };
		3928EFA81E47404900C19B6E /* DetoxUserNotificationTests.swift in Sources */ = {isa = PBXBuildFile; fileRef = 3928EFA71E47404900C19B6E /* DetoxUserNotificationTests.swift */; };
		3928EFAA1E47404900C19B6E /* Detox.framework in Frameworks */ = {isa = PBXBuildFile; fileRef = 394767971DBF985400D72256 /* Detox.framework */; };
		3928EFB51E47571500C19B6E /* TestableAppDelegate.swift in Sources */ = {isa = PBXBuildFile; fileRef = 3928EFB41E47571500C19B6E /* TestableAppDelegate.swift */; };
		3928EFB71E475C1F00C19B6E /* UNApiAppDelegate.swift in Sources */ = {isa = PBXBuildFile; fileRef = 3928EFB61E475C1F00C19B6E /* UNApiAppDelegate.swift */; };
		3928EFBC1E475E4C00C19B6E /* user_notification_timeInterval_trigger.json in Resources */ = {isa = PBXBuildFile; fileRef = 3928EFB81E475E4C00C19B6E /* user_notification_timeInterval_trigger.json */; };
		3928EFBD1E475E4C00C19B6E /* user_notification_location_trigger.json in Resources */ = {isa = PBXBuildFile; fileRef = 3928EFB91E475E4C00C19B6E /* user_notification_location_trigger.json */; };
		3928EFBE1E475E4C00C19B6E /* user_notification_calendar_trigger.json in Resources */ = {isa = PBXBuildFile; fileRef = 3928EFBA1E475E4C00C19B6E /* user_notification_calendar_trigger.json */; };
		3928EFBF1E475E4C00C19B6E /* user_notification_push_trigger.json in Resources */ = {isa = PBXBuildFile; fileRef = 3928EFBB1E475E4C00C19B6E /* user_notification_push_trigger.json */; };
		39319D7A1FCA0DA70045BC17 /* COSTouchVisualizer.framework in CopyFiles */ = {isa = PBXBuildFile; fileRef = 393E66E61FC5F3E90092EE89 /* COSTouchVisualizer.framework */; settings = {ATTRIBUTES = (CodeSignOnCopy, RemoveHeadersOnCopy, ); }; };
		393E66ED1FC5F3F40092EE89 /* COSTouchVisualizer.framework in Frameworks */ = {isa = PBXBuildFile; fileRef = 393E66E61FC5F3E90092EE89 /* COSTouchVisualizer.framework */; };
		3946CCCF256280A4000A3606 /* NSObject+DetoxActions.h in Headers */ = {isa = PBXBuildFile; fileRef = 3946CCCD256280A4000A3606 /* NSObject+DetoxActions.h */; settings = {ATTRIBUTES = (Private, ); }; };
		3946CCD0256280A4000A3606 /* NSObject+DetoxActions.m in Sources */ = {isa = PBXBuildFile; fileRef = 3946CCCE256280A4000A3606 /* NSObject+DetoxActions.m */; };
		3947679C1DBF985400D72256 /* Detox.h in Headers */ = {isa = PBXBuildFile; fileRef = 3947679A1DBF985400D72256 /* Detox.h */; settings = {ATTRIBUTES = (Public, ); }; };
		394767F61DBF994200D72256 /* SocketRocket.framework in Frameworks */ = {isa = PBXBuildFile; fileRef = 394767E71DBF992400D72256 /* SocketRocket.framework */; };
		394D589C1E50B59400556DB9 /* NSBundle+TestsFix.m in Sources */ = {isa = PBXBuildFile; fileRef = 394D589B1E50B59400556DB9 /* NSBundle+TestsFix.m */; };
<<<<<<< HEAD
		395AD81924B5EBEA002B382B /* fishhook.h in Headers */ = {isa = PBXBuildFile; fileRef = 395AD81724B5EBEA002B382B /* fishhook.h */; };
		395AD81A24B5EBEA002B382B /* fishhook.c in Sources */ = {isa = PBXBuildFile; fileRef = 395AD81824B5EBEA002B382B /* fishhook.c */; };
		396D454425238B780096E7FA /* DetoxPolicy.m in Sources */ = {isa = PBXBuildFile; fileRef = 396D454225238B780096E7FA /* DetoxPolicy.m */; };
		396D454525238B780096E7FA /* DetoxPolicy.h in Headers */ = {isa = PBXBuildFile; fileRef = 396D454325238B780096E7FA /* DetoxPolicy.h */; };
		396D455225238BB90096E7FA /* UIView+Drawing.m in Sources */ = {isa = PBXBuildFile; fileRef = 396D455025238BB90096E7FA /* UIView+Drawing.m */; };
		396D455325238BB90096E7FA /* UIView+Drawing.h in Headers */ = {isa = PBXBuildFile; fileRef = 396D455125238BB90096E7FA /* UIView+Drawing.h */; };
		396D455725238BCE0096E7FA /* UIImage+DetoxUtils.m in Sources */ = {isa = PBXBuildFile; fileRef = 396D455525238BCE0096E7FA /* UIImage+DetoxUtils.m */; };
		396D455825238BCE0096E7FA /* UIImage+DetoxUtils.h in Headers */ = {isa = PBXBuildFile; fileRef = 396D455625238BCE0096E7FA /* UIImage+DetoxUtils.h */; };
=======
		3955025C255DC5FA00EFFFE2 /* NSObject+DetoxUtils.h in Headers */ = {isa = PBXBuildFile; fileRef = 3955025A255DC5FA00EFFFE2 /* NSObject+DetoxUtils.h */; settings = {ATTRIBUTES = (Private, ); }; };
		3955025D255DC5FA00EFFFE2 /* NSObject+DetoxUtils.m in Sources */ = {isa = PBXBuildFile; fileRef = 3955025B255DC5FA00EFFFE2 /* NSObject+DetoxUtils.m */; };
		396EA67A22E0AE7D0087E4D4 /* ___DTXAddressInfo.h in Headers */ = {isa = PBXBuildFile; fileRef = 396EA67222E0AE7C0087E4D4 /* ___DTXAddressInfo.h */; settings = {ATTRIBUTES = (Private, ); }; };
		396EA67B22E0AE7D0087E4D4 /* ___DTXAddressInfo.mm in Sources */ = {isa = PBXBuildFile; fileRef = 396EA67922E0AE7C0087E4D4 /* ___DTXAddressInfo.mm */; };
>>>>>>> 5c843a68
		3976BF02246AC7DE00AA20C7 /* TimeInterval+DetoxUtils.swift in Sources */ = {isa = PBXBuildFile; fileRef = 3976BF01246AC7DE00AA20C7 /* TimeInterval+DetoxUtils.swift */; };
		3976BF13246C128600AA20C7 /* Swiftier.h in Headers */ = {isa = PBXBuildFile; fileRef = 3976BF12246C128600AA20C7 /* Swiftier.h */; };
		3976BF15246C139D00AA20C7 /* DTXSwizzlingHelper.h in Headers */ = {isa = PBXBuildFile; fileRef = 3976BF14246C139D00AA20C7 /* DTXSwizzlingHelper.h */; };
		397CA78C248010B5005E8A71 /* UISlider+DetoxUtils.h in Headers */ = {isa = PBXBuildFile; fileRef = 397CA78A248010B5005E8A71 /* UISlider+DetoxUtils.h */; settings = {ATTRIBUTES = (Public, ); }; };
		397CA78D248010B5005E8A71 /* UISlider+DetoxUtils.m in Sources */ = {isa = PBXBuildFile; fileRef = 397CA78B248010B5005E8A71 /* UISlider+DetoxUtils.m */; };
		397CA79F2483F07D005E8A71 /* ApproximateEquality.swift in Sources */ = {isa = PBXBuildFile; fileRef = 397CA7982483F07D005E8A71 /* ApproximateEquality.swift */; };
		397CA7A324840449005E8A71 /* NSException+DetoxUtils.swift in Sources */ = {isa = PBXBuildFile; fileRef = 397CA7A224840449005E8A71 /* NSException+DetoxUtils.swift */; };
<<<<<<< HEAD
		3980D10E2448B52C004812DD /* UIView+DetoxActions.m in Sources */ = {isa = PBXBuildFile; fileRef = 3980D0FD2448B52A004812DD /* UIView+DetoxActions.m */; };
=======
		397EC9B51E7EDE0B00D5F2BB /* EarlGreyStatistics.h in Headers */ = {isa = PBXBuildFile; fileRef = 397EC9B31E7EDE0B00D5F2BB /* EarlGreyStatistics.h */; settings = {ATTRIBUTES = (Private, ); }; };
		397EC9B61E7EDE0B00D5F2BB /* EarlGreyStatistics.m in Sources */ = {isa = PBXBuildFile; fileRef = 397EC9B41E7EDE0B00D5F2BB /* EarlGreyStatistics.m */; };
>>>>>>> 5c843a68
		3980D10F2448B52C004812DD /* UIApplication+DTXAdditions.h in Headers */ = {isa = PBXBuildFile; fileRef = 3980D0FE2448B52A004812DD /* UIApplication+DTXAdditions.h */; };
		3980D1102448B52C004812DD /* DTXSyntheticEvents.m in Sources */ = {isa = PBXBuildFile; fileRef = 3980D0FF2448B52A004812DD /* DTXSyntheticEvents.m */; };
		3980D1112448B52C004812DD /* NSObject+DontCrash.m in Sources */ = {isa = PBXBuildFile; fileRef = 3980D1002448B52B004812DD /* NSObject+DontCrash.m */; };
		3980D1122448B52C004812DD /* UIApplication+DTXAdditions.m in Sources */ = {isa = PBXBuildFile; fileRef = 3980D1012448B52B004812DD /* UIApplication+DTXAdditions.m */; };
		3980D1132448B52C004812DD /* NSObject+DontCrash.h in Headers */ = {isa = PBXBuildFile; fileRef = 3980D1022448B52B004812DD /* NSObject+DontCrash.h */; };
		3980D1142448B52C004812DD /* DTXTouchInjector.h in Headers */ = {isa = PBXBuildFile; fileRef = 3980D1032448B52B004812DD /* DTXTouchInjector.h */; };
		3980D1162448B52C004812DD /* DTXTouchInfo.m in Sources */ = {isa = PBXBuildFile; fileRef = 3980D1052448B52B004812DD /* DTXTouchInfo.m */; };
		3980D1172448B52C004812DD /* DTXRunLoopSpinner.h in Headers */ = {isa = PBXBuildFile; fileRef = 3980D1062448B52B004812DD /* DTXRunLoopSpinner.h */; settings = {ATTRIBUTES = (Private, ); }; };
		3980D1182448B52C004812DD /* UITouch+DTXAdditions.h in Headers */ = {isa = PBXBuildFile; fileRef = 3980D1072448B52B004812DD /* UITouch+DTXAdditions.h */; };
		3980D1192448B52C004812DD /* UITouch+DTXAdditions.m in Sources */ = {isa = PBXBuildFile; fileRef = 3980D1082448B52B004812DD /* UITouch+DTXAdditions.m */; };
		3980D11A2448B52C004812DD /* DTXTouchInjector.m in Sources */ = {isa = PBXBuildFile; fileRef = 3980D1092448B52B004812DD /* DTXTouchInjector.m */; };
		3980D11B2448B52C004812DD /* DTXRunLoopSpinner.m in Sources */ = {isa = PBXBuildFile; fileRef = 3980D10A2448B52B004812DD /* DTXRunLoopSpinner.m */; };
		3980D11C2448B52C004812DD /* DTXSyntheticEvents.h in Headers */ = {isa = PBXBuildFile; fileRef = 3980D10B2448B52B004812DD /* DTXSyntheticEvents.h */; };
		3980D11D2448B52C004812DD /* DTXAppleInternals.h in Headers */ = {isa = PBXBuildFile; fileRef = 3980D10C2448B52C004812DD /* DTXAppleInternals.h */; settings = {ATTRIBUTES = (Private, ); }; };
		3980D11E2448B52C004812DD /* DTXTouchInfo.h in Headers */ = {isa = PBXBuildFile; fileRef = 3980D10D2448B52C004812DD /* DTXTouchInfo.h */; };
		3980D12E244C41E1004812DD /* IOKit.framework in Frameworks */ = {isa = PBXBuildFile; fileRef = 3980D12D244C41E1004812DD /* IOKit.framework */; };
		3980D135244C4373004812DD /* UIView+DetoxMatchers.h in Headers */ = {isa = PBXBuildFile; fileRef = 3980D133244C4373004812DD /* UIView+DetoxMatchers.h */; settings = {ATTRIBUTES = (Private, ); }; };
		3980D136244C4373004812DD /* UIView+DetoxMatchers.m in Sources */ = {isa = PBXBuildFile; fileRef = 3980D134244C4373004812DD /* UIView+DetoxMatchers.m */; };
		3980D158244C45EA004812DD /* Modifier.swift in Sources */ = {isa = PBXBuildFile; fileRef = 3980D14B244C45E9004812DD /* Modifier.swift */; };
		3980D15A244C45EA004812DD /* Element.swift in Sources */ = {isa = PBXBuildFile; fileRef = 3980D153244C45E9004812DD /* Element.swift */; };
		3980D15B244C45EA004812DD /* InvocationManager.swift in Sources */ = {isa = PBXBuildFile; fileRef = 3980D154244C45E9004812DD /* InvocationManager.swift */; };
		3980D15C244C45EA004812DD /* Action.swift in Sources */ = {isa = PBXBuildFile; fileRef = 3980D155244C45E9004812DD /* Action.swift */; };
		3980D15D244C45EA004812DD /* Expectation.swift in Sources */ = {isa = PBXBuildFile; fileRef = 3980D156244C45E9004812DD /* Expectation.swift */; };
		3980D15E244C45EA004812DD /* Predicate.swift in Sources */ = {isa = PBXBuildFile; fileRef = 3980D157244C45E9004812DD /* Predicate.swift */; };
		3980D165244DC8F0004812DD /* UIPickerView+DetoxActions.h in Headers */ = {isa = PBXBuildFile; fileRef = 3980D163244DC8F0004812DD /* UIPickerView+DetoxActions.h */; settings = {ATTRIBUTES = (Private, ); }; };
		3980D166244DC8F0004812DD /* UIPickerView+DetoxActions.m in Sources */ = {isa = PBXBuildFile; fileRef = 3980D164244DC8F0004812DD /* UIPickerView+DetoxActions.m */; };
		3980D169244DD837004812DD /* UIDatePicker+DetoxActions.h in Headers */ = {isa = PBXBuildFile; fileRef = 3980D167244DD837004812DD /* UIDatePicker+DetoxActions.h */; settings = {ATTRIBUTES = (Private, ); }; };
		3980D16A244DD837004812DD /* UIDatePicker+DetoxActions.m in Sources */ = {isa = PBXBuildFile; fileRef = 3980D168244DD837004812DD /* UIDatePicker+DetoxActions.m */; };
		3980D16D244DDCD7004812DD /* UIScrollView+DetoxActions.h in Headers */ = {isa = PBXBuildFile; fileRef = 3980D16B244DDCD7004812DD /* UIScrollView+DetoxActions.h */; settings = {ATTRIBUTES = (Private, ); }; };
		3980D16E244DDCD7004812DD /* UIScrollView+DetoxActions.m in Sources */ = {isa = PBXBuildFile; fileRef = 3980D16C244DDCD7004812DD /* UIScrollView+DetoxActions.m */; };
		3990BA152457248600B608C8 /* UIView+DetoxUtils.h in Headers */ = {isa = PBXBuildFile; fileRef = 3990BA132457248600B608C8 /* UIView+DetoxUtils.h */; settings = {ATTRIBUTES = (Private, ); }; };
		3990BA162457248600B608C8 /* UIView+DetoxUtils.m in Sources */ = {isa = PBXBuildFile; fileRef = 3990BA142457248600B608C8 /* UIView+DetoxUtils.m */; };
		3990BA28245882EF00B608C8 /* DTXAssertionHandler.h in Headers */ = {isa = PBXBuildFile; fileRef = 3990BA26245882EF00B608C8 /* DTXAssertionHandler.h */; settings = {ATTRIBUTES = (Private, ); }; };
		3990BA29245882EF00B608C8 /* DTXAssertionHandler.m in Sources */ = {isa = PBXBuildFile; fileRef = 3990BA27245882EF00B608C8 /* DTXAssertionHandler.m */; };
		3990BA36245AC98C00B608C8 /* DTXAssertionHandler+Swift.swift in Sources */ = {isa = PBXBuildFile; fileRef = 3990BA35245AC98C00B608C8 /* DTXAssertionHandler+Swift.swift */; };
		39996B4C248555AB009B8E45 /* DTXDurationFormatter.h in Headers */ = {isa = PBXBuildFile; fileRef = 39996B4A248555AB009B8E45 /* DTXDurationFormatter.h */; settings = {ATTRIBUTES = (Private, ); }; };
		39996B4D248555AB009B8E45 /* DTXDurationFormatter.m in Sources */ = {isa = PBXBuildFile; fileRef = 39996B4B248555AB009B8E45 /* DTXDurationFormatter.m */; };
		399BF36821933F0C00F96D50 /* ExternalLogging.h in Headers */ = {isa = PBXBuildFile; fileRef = 399BF36621933F0C00F96D50 /* ExternalLogging.h */; };
		399BF36921933F0C00F96D50 /* ExternalLogging.m in Sources */ = {isa = PBXBuildFile; fileRef = 399BF36721933F0C00F96D50 /* ExternalLogging.m */; };
		39A34C711E30F10D00BEBB59 /* DetoxAppDelegateProxy.h in Headers */ = {isa = PBXBuildFile; fileRef = 39A34C6F1E30F10D00BEBB59 /* DetoxAppDelegateProxy.h */; settings = {ATTRIBUTES = (Private, ); }; };
		39A34C721E30F10D00BEBB59 /* DetoxAppDelegateProxy.m in Sources */ = {isa = PBXBuildFile; fileRef = 39A34C701E30F10D00BEBB59 /* DetoxAppDelegateProxy.m */; };
		39AB2D31205ABBD90029CD1F /* DetoxUserActivityDispatcher.swift in Sources */ = {isa = PBXBuildFile; fileRef = 39AB2D30205ABBD90029CD1F /* DetoxUserActivityDispatcher.swift */; };
		39C3C3531DBF9A19008177E1 /* SocketRocket.framework in CopyFiles */ = {isa = PBXBuildFile; fileRef = 394767E91DBF992400D72256 /* SocketRocket.framework */; settings = {ATTRIBUTES = (CodeSignOnCopy, RemoveHeadersOnCopy, ); }; };
		39CA978C245B13CB00A7FC43 /* UIDevice+DetoxActions.h in Headers */ = {isa = PBXBuildFile; fileRef = 39CA978A245B13CB00A7FC43 /* UIDevice+DetoxActions.h */; settings = {ATTRIBUTES = (Private, ); }; };
		39CA978D245B13CB00A7FC43 /* UIDevice+DetoxActions.m in Sources */ = {isa = PBXBuildFile; fileRef = 39CA978B245B13CB00A7FC43 /* UIDevice+DetoxActions.m */; };
		39CE25AB22197F0900D78AA1 /* DetoxInstrumentsManager.h in Headers */ = {isa = PBXBuildFile; fileRef = 39CE25A922197F0900D78AA1 /* DetoxInstrumentsManager.h */; settings = {ATTRIBUTES = (Private, ); }; };
		39CE25AC22197F0900D78AA1 /* DetoxInstrumentsManager.m in Sources */ = {isa = PBXBuildFile; fileRef = 39CE25AA22197F0900D78AA1 /* DetoxInstrumentsManager.m */; };
		39CEFCDB1E34E91B00A09124 /* DetoxUserNotificationDispatcher.swift in Sources */ = {isa = PBXBuildFile; fileRef = 39CEFCDA1E34E91B00A09124 /* DetoxUserNotificationDispatcher.swift */; };
		39D7BF9D24EAE520003E0694 /* LNViewHierarchyDumper.framework in Frameworks */ = {isa = PBXBuildFile; fileRef = 39D7BF9524EAE510003E0694 /* LNViewHierarchyDumper.framework */; };
		39D7BF9E24EAE520003E0694 /* LNViewHierarchyDumper.framework in CopyFiles */ = {isa = PBXBuildFile; fileRef = 39D7BF9524EAE510003E0694 /* LNViewHierarchyDumper.framework */; settings = {ATTRIBUTES = (CodeSignOnCopy, RemoveHeadersOnCopy, ); }; };
		39DA0E2822D72AEF001E63A0 /* UIApplication+MockedSharedApplication.m in Sources */ = {isa = PBXBuildFile; fileRef = 39DA0E2722D72AEF001E63A0 /* UIApplication+MockedSharedApplication.m */; };
		39DC984724BB8E8900FFB224 /* DTXLogging.h in Headers */ = {isa = PBXBuildFile; fileRef = 39DC984424BB8E8900FFB224 /* DTXLogging.h */; };
		39DC984824BB8E8900FFB224 /* DTXLogging.m in Sources */ = {isa = PBXBuildFile; fileRef = 39DC984524BB8E8900FFB224 /* DTXLogging.m */; };
		39DC984924BB8E8900FFB224 /* DTXLogging.swift in Sources */ = {isa = PBXBuildFile; fileRef = 39DC984624BB8E8900FFB224 /* DTXLogging.swift */; };
		39DC985624BB904D00FFB224 /* ReactNativeHeaders.h in Headers */ = {isa = PBXBuildFile; fileRef = 39DC985124BB904D00FFB224 /* ReactNativeHeaders.h */; };
		39DC985724BB904D00FFB224 /* ReactNativeSupport.m in Sources */ = {isa = PBXBuildFile; fileRef = 39DC985224BB904D00FFB224 /* ReactNativeSupport.m */; };
		39DC985824BB904D00FFB224 /* ReactNativeSupportNoARC.h in Headers */ = {isa = PBXBuildFile; fileRef = 39DC985324BB904D00FFB224 /* ReactNativeSupportNoARC.h */; };
		39DC985924BB904D00FFB224 /* ReactNativeSupport.h in Headers */ = {isa = PBXBuildFile; fileRef = 39DC985424BB904D00FFB224 /* ReactNativeSupport.h */; settings = {ATTRIBUTES = (Private, ); }; };
		39DC985A24BB904D00FFB224 /* ReactNativeSupportNoARC.m in Sources */ = {isa = PBXBuildFile; fileRef = 39DC985524BB904D00FFB224 /* ReactNativeSupportNoARC.m */; };
		39DC985B24BB906A00FFB224 /* DetoxSync.framework in Frameworks */ = {isa = PBXBuildFile; fileRef = 39DC984F24BB8FCD00FFB224 /* DetoxSync.framework */; };
		39DC985C24BB906A00FFB224 /* DetoxSync.framework in CopyFiles */ = {isa = PBXBuildFile; fileRef = 39DC984F24BB8FCD00FFB224 /* DetoxSync.framework */; settings = {ATTRIBUTES = (CodeSignOnCopy, RemoveHeadersOnCopy, ); }; };
		39EECB4324BF4FDA009C3364 /* ReactNativeSupport.m in Sources */ = {isa = PBXBuildFile; fileRef = 39EECB4224BF4FDA009C3364 /* ReactNativeSupport.m */; };
		39EECB7824C0A4D3009C3364 /* DTXAddressInfo.h in Headers */ = {isa = PBXBuildFile; fileRef = 39EECB7624C0A4D3009C3364 /* DTXAddressInfo.h */; settings = {ATTRIBUTES = (Private, ); }; };
		39EECB7924C0A4D3009C3364 /* DTXAddressInfo.mm in Sources */ = {isa = PBXBuildFile; fileRef = 39EECB7724C0A4D3009C3364 /* DTXAddressInfo.mm */; };
		39EECB7C24C0A5AF009C3364 /* NSThread+DetoxUtils.h in Headers */ = {isa = PBXBuildFile; fileRef = 39EECB7A24C0A5AE009C3364 /* NSThread+DetoxUtils.h */; settings = {ATTRIBUTES = (Private, ); }; };
		39EECB7D24C0A5AF009C3364 /* NSThread+DetoxUtils.m in Sources */ = {isa = PBXBuildFile; fileRef = 39EECB7B24C0A5AF009C3364 /* NSThread+DetoxUtils.m */; };
		39EECB8024C0A73F009C3364 /* NSArray+Utils.m in Sources */ = {isa = PBXBuildFile; fileRef = 39EECB7E24C0A73E009C3364 /* NSArray+Utils.m */; };
		39EECB8124C0A73F009C3364 /* NSArray+Utils.h in Headers */ = {isa = PBXBuildFile; fileRef = 39EECB7F24C0A73E009C3364 /* NSArray+Utils.h */; };
		39FFD9471FD730A600C97030 /* DetoxCrashHandler.mm in Sources */ = {isa = PBXBuildFile; fileRef = 39FFD9451FD730A600C97030 /* DetoxCrashHandler.mm */; };
/* End PBXBuildFile section */

/* Begin PBXContainerItemProxy section */
		3928EFAB1E47404900C19B6E /* PBXContainerItemProxy */ = {
			isa = PBXContainerItemProxy;
			containerPortal = 3947678E1DBF985400D72256 /* Project object */;
			proxyType = 1;
			remoteGlobalIDString = 394767961DBF985400D72256;
			remoteInfo = Detox;
		};
		393E66E51FC5F3E90092EE89 /* PBXContainerItemProxy */ = {
			isa = PBXContainerItemProxy;
			containerPortal = 393E66E11FC5F3E90092EE89 /* COSTouchVisualizer.xcodeproj */;
			proxyType = 2;
			remoteGlobalIDString = A71946A71C7EF890003B7C4A;
			remoteInfo = COSTouchVisualizer;
		};
		393E67011FC728360092EE89 /* PBXContainerItemProxy */ = {
			isa = PBXContainerItemProxy;
			containerPortal = 393E66E11FC5F3E90092EE89 /* COSTouchVisualizer.xcodeproj */;
			proxyType = 1;
			remoteGlobalIDString = A71946A61C7EF890003B7C4A;
			remoteInfo = COSTouchVisualizer;
		};
		394767E61DBF992400D72256 /* PBXContainerItemProxy */ = {
			isa = PBXContainerItemProxy;
			containerPortal = 394767DD1DBF992400D72256 /* SocketRocket.xcodeproj */;
			proxyType = 2;
			remoteGlobalIDString = 81D6478D1D2CA78800690609;
			remoteInfo = "SocketRocket-iOS";
		};
		394767E81DBF992400D72256 /* PBXContainerItemProxy */ = {
			isa = PBXContainerItemProxy;
			containerPortal = 394767DD1DBF992400D72256 /* SocketRocket.xcodeproj */;
			proxyType = 2;
			remoteGlobalIDString = 2D4227621BB4358C000C1A6C;
			remoteInfo = "SocketRocket-iOS-Dynamic";
		};
		394767EA1DBF992400D72256 /* PBXContainerItemProxy */ = {
			isa = PBXContainerItemProxy;
			containerPortal = 394767DD1DBF992400D72256 /* SocketRocket.xcodeproj */;
			proxyType = 2;
			remoteGlobalIDString = F668C880153E91210044DBAC;
			remoteInfo = "SocketRocket-macOS";
		};
		394767EC1DBF992400D72256 /* PBXContainerItemProxy */ = {
			isa = PBXContainerItemProxy;
			containerPortal = 394767DD1DBF992400D72256 /* SocketRocket.xcodeproj */;
			proxyType = 2;
			remoteGlobalIDString = 3345DC901C52ACD70083CCB8;
			remoteInfo = "SocketRocket-tvOS";
		};
		394767EE1DBF992400D72256 /* PBXContainerItemProxy */ = {
			isa = PBXContainerItemProxy;
			containerPortal = 394767DD1DBF992400D72256 /* SocketRocket.xcodeproj */;
			proxyType = 2;
			remoteGlobalIDString = F6BDA802145900D200FE3253;
			remoteInfo = "SocketRocketTests-iOS";
		};
		394767F01DBF992400D72256 /* PBXContainerItemProxy */ = {
			isa = PBXContainerItemProxy;
			containerPortal = 394767DD1DBF992400D72256 /* SocketRocket.xcodeproj */;
			proxyType = 2;
			remoteGlobalIDString = F62417E314D52F3C003CE997;
			remoteInfo = TestChat;
		};
		394767F21DBF993400D72256 /* PBXContainerItemProxy */ = {
			isa = PBXContainerItemProxy;
			containerPortal = 394767DD1DBF992400D72256 /* SocketRocket.xcodeproj */;
			proxyType = 1;
			remoteGlobalIDString = 2D4227611BB4358C000C1A6C;
			remoteInfo = "SocketRocket-iOS-Dynamic";
		};
		39D7BF9424EAE510003E0694 /* PBXContainerItemProxy */ = {
			isa = PBXContainerItemProxy;
			containerPortal = 39D7BF9024EAE510003E0694 /* LNViewHierarchyDumper.xcodeproj */;
			proxyType = 2;
			remoteGlobalIDString = 39CA7FF524AEA316009883BC;
			remoteInfo = LNViewHierarchyDumper;
		};
		39D7BF9B24EAE51B003E0694 /* PBXContainerItemProxy */ = {
			isa = PBXContainerItemProxy;
			containerPortal = 39D7BF9024EAE510003E0694 /* LNViewHierarchyDumper.xcodeproj */;
			proxyType = 1;
			remoteGlobalIDString = 39CA7FF424AEA316009883BC;
			remoteInfo = LNViewHierarchyDumper;
		};
		39DC984E24BB8FCD00FFB224 /* PBXContainerItemProxy */ = {
			isa = PBXContainerItemProxy;
			containerPortal = 39DC984A24BB8FCD00FFB224 /* DetoxSync.xcodeproj */;
			proxyType = 2;
			remoteGlobalIDString = 39DE8F5222F707DD00780546;
			remoteInfo = DetoxSync;
		};
		39DC985D24BB907200FFB224 /* PBXContainerItemProxy */ = {
			isa = PBXContainerItemProxy;
			containerPortal = 39DC984A24BB8FCD00FFB224 /* DetoxSync.xcodeproj */;
			proxyType = 1;
			remoteGlobalIDString = 39DE8F5122F707DD00780546;
			remoteInfo = DetoxSync;
		};
/* End PBXContainerItemProxy section */

/* Begin PBXCopyFilesBuildPhase section */
		39C3C34B1DBF9A05008177E1 /* CopyFiles */ = {
			isa = PBXCopyFilesBuildPhase;
			buildActionMask = 2147483647;
			dstPath = "";
			dstSubfolderSpec = 10;
			files = (
				39D7BF9E24EAE520003E0694 /* LNViewHierarchyDumper.framework in CopyFiles */,
				39319D7A1FCA0DA70045BC17 /* COSTouchVisualizer.framework in CopyFiles */,
				39DC985C24BB906A00FFB224 /* DetoxSync.framework in CopyFiles */,
				39C3C3531DBF9A19008177E1 /* SocketRocket.framework in CopyFiles */,
			);
			runOnlyForDeploymentPostprocessing = 0;
		};
/* End PBXCopyFilesBuildPhase section */

/* Begin PBXFileReference section */
		390D1C981E3A2893007F5F46 /* Detox.xcconfig */ = {isa = PBXFileReference; lastKnownFileType = text.xcconfig; path = Detox.xcconfig; sourceTree = "<group>"; };
		390DED81248906FC00E27BE8 /* UIWindow+DetoxUtils.h */ = {isa = PBXFileReference; lastKnownFileType = sourcecode.c.h; path = "UIWindow+DetoxUtils.h"; sourceTree = "<group>"; };
		390DED82248906FC00E27BE8 /* UIWindow+DetoxUtils.m */ = {isa = PBXFileReference; lastKnownFileType = sourcecode.c.objc; path = "UIWindow+DetoxUtils.m"; sourceTree = "<group>"; };
		390DEDDB248D56F600E27BE8 /* String+LocalizedError.swift */ = {isa = PBXFileReference; lastKnownFileType = sourcecode.swift; path = "String+LocalizedError.swift"; sourceTree = "<group>"; };
		392324D62477D87D00A3D119 /* DetoxManager.swift */ = {isa = PBXFileReference; lastKnownFileType = sourcecode.swift; path = DetoxManager.swift; sourceTree = "<group>"; };
		392324DE24781CBD00A3D119 /* WebSocket.swift */ = {isa = PBXFileReference; lastKnownFileType = sourcecode.swift; path = WebSocket.swift; sourceTree = "<group>"; };
		392324E124782AE500A3D119 /* DetoxInit.m */ = {isa = PBXFileReference; lastKnownFileType = sourcecode.c.objc; path = DetoxInit.m; sourceTree = "<group>"; };
		3928EFA51E47404900C19B6E /* DetoxUserNotificationTests.xctest */ = {isa = PBXFileReference; explicitFileType = wrapper.cfbundle; includeInIndex = 0; path = DetoxUserNotificationTests.xctest; sourceTree = BUILT_PRODUCTS_DIR; };
		3928EFA71E47404900C19B6E /* DetoxUserNotificationTests.swift */ = {isa = PBXFileReference; lastKnownFileType = sourcecode.swift; path = DetoxUserNotificationTests.swift; sourceTree = "<group>"; };
		3928EFA91E47404900C19B6E /* Info.plist */ = {isa = PBXFileReference; lastKnownFileType = text.plist.xml; path = Info.plist; sourceTree = "<group>"; };
		3928EFB41E47571500C19B6E /* TestableAppDelegate.swift */ = {isa = PBXFileReference; fileEncoding = 4; lastKnownFileType = sourcecode.swift; path = TestableAppDelegate.swift; sourceTree = "<group>"; };
		3928EFB61E475C1F00C19B6E /* UNApiAppDelegate.swift */ = {isa = PBXFileReference; fileEncoding = 4; lastKnownFileType = sourcecode.swift; path = UNApiAppDelegate.swift; sourceTree = "<group>"; };
		3928EFB81E475E4C00C19B6E /* user_notification_timeInterval_trigger.json */ = {isa = PBXFileReference; fileEncoding = 4; lastKnownFileType = text.json; path = user_notification_timeInterval_trigger.json; sourceTree = "<group>"; };
		3928EFB91E475E4C00C19B6E /* user_notification_location_trigger.json */ = {isa = PBXFileReference; fileEncoding = 4; lastKnownFileType = text.json; path = user_notification_location_trigger.json; sourceTree = "<group>"; };
		3928EFBA1E475E4C00C19B6E /* user_notification_calendar_trigger.json */ = {isa = PBXFileReference; fileEncoding = 4; lastKnownFileType = text.json; path = user_notification_calendar_trigger.json; sourceTree = "<group>"; };
		3928EFBB1E475E4C00C19B6E /* user_notification_push_trigger.json */ = {isa = PBXFileReference; fileEncoding = 4; lastKnownFileType = text.json; path = user_notification_push_trigger.json; sourceTree = "<group>"; };
		393E66E11FC5F3E90092EE89 /* COSTouchVisualizer.xcodeproj */ = {isa = PBXFileReference; lastKnownFileType = "wrapper.pb-project"; name = COSTouchVisualizer.xcodeproj; path = COSTouchVisualizer/Classes/COSTouchVisualizer.xcodeproj; sourceTree = "<group>"; };
		3946CCCD256280A4000A3606 /* NSObject+DetoxActions.h */ = {isa = PBXFileReference; lastKnownFileType = sourcecode.c.h; path = "NSObject+DetoxActions.h"; sourceTree = "<group>"; };
		3946CCCE256280A4000A3606 /* NSObject+DetoxActions.m */ = {isa = PBXFileReference; lastKnownFileType = sourcecode.c.objc; path = "NSObject+DetoxActions.m"; sourceTree = "<group>"; };
		394767971DBF985400D72256 /* Detox.framework */ = {isa = PBXFileReference; explicitFileType = wrapper.framework; includeInIndex = 0; path = Detox.framework; sourceTree = BUILT_PRODUCTS_DIR; };
		3947679A1DBF985400D72256 /* Detox.h */ = {isa = PBXFileReference; lastKnownFileType = sourcecode.c.h; path = Detox.h; sourceTree = "<group>"; };
		3947679B1DBF985400D72256 /* Info.plist */ = {isa = PBXFileReference; lastKnownFileType = text.plist.xml; path = Info.plist; sourceTree = "<group>"; };
		394767DD1DBF992400D72256 /* SocketRocket.xcodeproj */ = {isa = PBXFileReference; lastKnownFileType = "wrapper.pb-project"; name = SocketRocket.xcodeproj; path = SocketRocket/SocketRocket.xcodeproj; sourceTree = "<group>"; };
		394D589A1E50B59400556DB9 /* NSBundle+TestsFix.h */ = {isa = PBXFileReference; fileEncoding = 4; lastKnownFileType = sourcecode.c.h; path = "NSBundle+TestsFix.h"; sourceTree = "<group>"; };
		394D589B1E50B59400556DB9 /* NSBundle+TestsFix.m */ = {isa = PBXFileReference; fileEncoding = 4; lastKnownFileType = sourcecode.c.objc; path = "NSBundle+TestsFix.m"; sourceTree = "<group>"; };
<<<<<<< HEAD
		395AD81724B5EBEA002B382B /* fishhook.h */ = {isa = PBXFileReference; fileEncoding = 4; lastKnownFileType = sourcecode.c.h; name = fishhook.h; path = fishhook/fishhook.h; sourceTree = SOURCE_ROOT; };
		395AD81824B5EBEA002B382B /* fishhook.c */ = {isa = PBXFileReference; fileEncoding = 4; lastKnownFileType = sourcecode.c.c; name = fishhook.c; path = fishhook/fishhook.c; sourceTree = SOURCE_ROOT; };
		396D454225238B780096E7FA /* DetoxPolicy.m */ = {isa = PBXFileReference; fileEncoding = 4; lastKnownFileType = sourcecode.c.objc; path = DetoxPolicy.m; sourceTree = "<group>"; };
		396D454325238B780096E7FA /* DetoxPolicy.h */ = {isa = PBXFileReference; fileEncoding = 4; lastKnownFileType = sourcecode.c.h; path = DetoxPolicy.h; sourceTree = "<group>"; };
		396D455025238BB90096E7FA /* UIView+Drawing.m */ = {isa = PBXFileReference; fileEncoding = 4; lastKnownFileType = sourcecode.c.objc; path = "UIView+Drawing.m"; sourceTree = "<group>"; };
		396D455125238BB90096E7FA /* UIView+Drawing.h */ = {isa = PBXFileReference; fileEncoding = 4; lastKnownFileType = sourcecode.c.h; path = "UIView+Drawing.h"; sourceTree = "<group>"; };
		396D455525238BCE0096E7FA /* UIImage+DetoxUtils.m */ = {isa = PBXFileReference; fileEncoding = 4; lastKnownFileType = sourcecode.c.objc; path = "UIImage+DetoxUtils.m"; sourceTree = "<group>"; };
		396D455625238BCE0096E7FA /* UIImage+DetoxUtils.h */ = {isa = PBXFileReference; fileEncoding = 4; lastKnownFileType = sourcecode.c.h; path = "UIImage+DetoxUtils.h"; sourceTree = "<group>"; };
=======
		3955025A255DC5FA00EFFFE2 /* NSObject+DetoxUtils.h */ = {isa = PBXFileReference; lastKnownFileType = sourcecode.c.h; path = "NSObject+DetoxUtils.h"; sourceTree = "<group>"; };
		3955025B255DC5FA00EFFFE2 /* NSObject+DetoxUtils.m */ = {isa = PBXFileReference; lastKnownFileType = sourcecode.c.objc; path = "NSObject+DetoxUtils.m"; sourceTree = "<group>"; };
		396EA67222E0AE7C0087E4D4 /* ___DTXAddressInfo.h */ = {isa = PBXFileReference; fileEncoding = 4; lastKnownFileType = sourcecode.c.h; path = "___DTXAddressInfo.h"; sourceTree = "<group>"; };
		396EA67922E0AE7C0087E4D4 /* ___DTXAddressInfo.mm */ = {isa = PBXFileReference; fileEncoding = 4; lastKnownFileType = sourcecode.cpp.objcpp; path = "___DTXAddressInfo.mm"; sourceTree = "<group>"; };
>>>>>>> 5c843a68
		3975C78220272ED500C59ED8 /* src */ = {isa = PBXFileReference; lastKnownFileType = folder; name = src; path = ../src; sourceTree = "<group>"; };
		3976BF01246AC7DE00AA20C7 /* TimeInterval+DetoxUtils.swift */ = {isa = PBXFileReference; lastKnownFileType = sourcecode.swift; path = "TimeInterval+DetoxUtils.swift"; sourceTree = "<group>"; };
		3976BF12246C128600AA20C7 /* Swiftier.h */ = {isa = PBXFileReference; fileEncoding = 4; lastKnownFileType = sourcecode.c.h; name = Swiftier.h; path = DTXObjectiveCHelpers/Swiftier.h; sourceTree = SOURCE_ROOT; };
		3976BF14246C139D00AA20C7 /* DTXSwizzlingHelper.h */ = {isa = PBXFileReference; fileEncoding = 4; lastKnownFileType = sourcecode.c.h; name = DTXSwizzlingHelper.h; path = DTXObjectiveCHelpers/DTXSwizzlingHelper.h; sourceTree = SOURCE_ROOT; };
		397CA78A248010B5005E8A71 /* UISlider+DetoxUtils.h */ = {isa = PBXFileReference; lastKnownFileType = sourcecode.c.h; path = "UISlider+DetoxUtils.h"; sourceTree = "<group>"; };
		397CA78B248010B5005E8A71 /* UISlider+DetoxUtils.m */ = {isa = PBXFileReference; lastKnownFileType = sourcecode.c.objc; path = "UISlider+DetoxUtils.m"; sourceTree = "<group>"; };
		397CA7982483F07D005E8A71 /* ApproximateEquality.swift */ = {isa = PBXFileReference; fileEncoding = 4; lastKnownFileType = sourcecode.swift; path = ApproximateEquality.swift; sourceTree = "<group>"; };
		397CA7A224840449005E8A71 /* NSException+DetoxUtils.swift */ = {isa = PBXFileReference; lastKnownFileType = sourcecode.swift; path = "NSException+DetoxUtils.swift"; sourceTree = "<group>"; };
<<<<<<< HEAD
		3980D0FD2448B52A004812DD /* UIView+DetoxActions.m */ = {isa = PBXFileReference; fileEncoding = 4; lastKnownFileType = sourcecode.c.objc; path = "UIView+DetoxActions.m"; sourceTree = "<group>"; };
=======
		397EC9B31E7EDE0B00D5F2BB /* EarlGreyStatistics.h */ = {isa = PBXFileReference; fileEncoding = 4; lastKnownFileType = sourcecode.c.h; path = EarlGreyStatistics.h; sourceTree = "<group>"; };
		397EC9B41E7EDE0B00D5F2BB /* EarlGreyStatistics.m */ = {isa = PBXFileReference; fileEncoding = 4; lastKnownFileType = sourcecode.c.objc; path = EarlGreyStatistics.m; sourceTree = "<group>"; };
>>>>>>> 5c843a68
		3980D0FE2448B52A004812DD /* UIApplication+DTXAdditions.h */ = {isa = PBXFileReference; fileEncoding = 4; lastKnownFileType = sourcecode.c.h; path = "UIApplication+DTXAdditions.h"; sourceTree = "<group>"; };
		3980D0FF2448B52A004812DD /* DTXSyntheticEvents.m */ = {isa = PBXFileReference; fileEncoding = 4; lastKnownFileType = sourcecode.c.objc; path = DTXSyntheticEvents.m; sourceTree = "<group>"; };
		3980D1002448B52B004812DD /* NSObject+DontCrash.m */ = {isa = PBXFileReference; fileEncoding = 4; lastKnownFileType = sourcecode.c.objc; path = "NSObject+DontCrash.m"; sourceTree = "<group>"; };
		3980D1012448B52B004812DD /* UIApplication+DTXAdditions.m */ = {isa = PBXFileReference; fileEncoding = 4; lastKnownFileType = sourcecode.c.objc; path = "UIApplication+DTXAdditions.m"; sourceTree = "<group>"; };
		3980D1022448B52B004812DD /* NSObject+DontCrash.h */ = {isa = PBXFileReference; fileEncoding = 4; lastKnownFileType = sourcecode.c.h; path = "NSObject+DontCrash.h"; sourceTree = "<group>"; };
		3980D1032448B52B004812DD /* DTXTouchInjector.h */ = {isa = PBXFileReference; fileEncoding = 4; lastKnownFileType = sourcecode.c.h; path = DTXTouchInjector.h; sourceTree = "<group>"; };
		3980D1052448B52B004812DD /* DTXTouchInfo.m */ = {isa = PBXFileReference; fileEncoding = 4; lastKnownFileType = sourcecode.c.objc; path = DTXTouchInfo.m; sourceTree = "<group>"; };
		3980D1062448B52B004812DD /* DTXRunLoopSpinner.h */ = {isa = PBXFileReference; fileEncoding = 4; lastKnownFileType = sourcecode.c.h; path = DTXRunLoopSpinner.h; sourceTree = "<group>"; };
		3980D1072448B52B004812DD /* UITouch+DTXAdditions.h */ = {isa = PBXFileReference; fileEncoding = 4; lastKnownFileType = sourcecode.c.h; path = "UITouch+DTXAdditions.h"; sourceTree = "<group>"; };
		3980D1082448B52B004812DD /* UITouch+DTXAdditions.m */ = {isa = PBXFileReference; fileEncoding = 4; lastKnownFileType = sourcecode.c.objc; path = "UITouch+DTXAdditions.m"; sourceTree = "<group>"; };
		3980D1092448B52B004812DD /* DTXTouchInjector.m */ = {isa = PBXFileReference; fileEncoding = 4; lastKnownFileType = sourcecode.c.objc; path = DTXTouchInjector.m; sourceTree = "<group>"; };
		3980D10A2448B52B004812DD /* DTXRunLoopSpinner.m */ = {isa = PBXFileReference; fileEncoding = 4; lastKnownFileType = sourcecode.c.objc; path = DTXRunLoopSpinner.m; sourceTree = "<group>"; };
		3980D10B2448B52B004812DD /* DTXSyntheticEvents.h */ = {isa = PBXFileReference; fileEncoding = 4; lastKnownFileType = sourcecode.c.h; path = DTXSyntheticEvents.h; sourceTree = "<group>"; };
		3980D10C2448B52C004812DD /* DTXAppleInternals.h */ = {isa = PBXFileReference; fileEncoding = 4; lastKnownFileType = sourcecode.c.h; path = DTXAppleInternals.h; sourceTree = "<group>"; };
		3980D10D2448B52C004812DD /* DTXTouchInfo.h */ = {isa = PBXFileReference; fileEncoding = 4; lastKnownFileType = sourcecode.c.h; path = DTXTouchInfo.h; sourceTree = "<group>"; };
		3980D12D244C41E1004812DD /* IOKit.framework */ = {isa = PBXFileReference; lastKnownFileType = wrapper.framework; name = IOKit.framework; path = Platforms/iPhoneSimulator.platform/Developer/SDKs/iPhoneSimulator.sdk/System/Library/Frameworks/IOKit.framework; sourceTree = DEVELOPER_DIR; };
		3980D133244C4373004812DD /* UIView+DetoxMatchers.h */ = {isa = PBXFileReference; lastKnownFileType = sourcecode.c.h; path = "UIView+DetoxMatchers.h"; sourceTree = "<group>"; };
		3980D134244C4373004812DD /* UIView+DetoxMatchers.m */ = {isa = PBXFileReference; lastKnownFileType = sourcecode.c.objc; path = "UIView+DetoxMatchers.m"; sourceTree = "<group>"; };
		3980D14B244C45E9004812DD /* Modifier.swift */ = {isa = PBXFileReference; fileEncoding = 4; lastKnownFileType = sourcecode.swift; path = Modifier.swift; sourceTree = "<group>"; };
		3980D153244C45E9004812DD /* Element.swift */ = {isa = PBXFileReference; fileEncoding = 4; lastKnownFileType = sourcecode.swift; path = Element.swift; sourceTree = "<group>"; };
		3980D154244C45E9004812DD /* InvocationManager.swift */ = {isa = PBXFileReference; fileEncoding = 4; lastKnownFileType = sourcecode.swift; path = InvocationManager.swift; sourceTree = "<group>"; };
		3980D155244C45E9004812DD /* Action.swift */ = {isa = PBXFileReference; fileEncoding = 4; lastKnownFileType = sourcecode.swift; path = Action.swift; sourceTree = "<group>"; };
		3980D156244C45E9004812DD /* Expectation.swift */ = {isa = PBXFileReference; fileEncoding = 4; lastKnownFileType = sourcecode.swift; path = Expectation.swift; sourceTree = "<group>"; };
		3980D157244C45E9004812DD /* Predicate.swift */ = {isa = PBXFileReference; fileEncoding = 4; lastKnownFileType = sourcecode.swift; path = Predicate.swift; sourceTree = "<group>"; wrapsLines = 0; };
		3980D162244C689A004812DD /* Detox.modulemap */ = {isa = PBXFileReference; lastKnownFileType = "sourcecode.module-map"; path = Detox.modulemap; sourceTree = "<group>"; };
		3980D163244DC8F0004812DD /* UIPickerView+DetoxActions.h */ = {isa = PBXFileReference; lastKnownFileType = sourcecode.c.h; path = "UIPickerView+DetoxActions.h"; sourceTree = "<group>"; };
		3980D164244DC8F0004812DD /* UIPickerView+DetoxActions.m */ = {isa = PBXFileReference; lastKnownFileType = sourcecode.c.objc; path = "UIPickerView+DetoxActions.m"; sourceTree = "<group>"; };
		3980D167244DD837004812DD /* UIDatePicker+DetoxActions.h */ = {isa = PBXFileReference; lastKnownFileType = sourcecode.c.h; path = "UIDatePicker+DetoxActions.h"; sourceTree = "<group>"; };
		3980D168244DD837004812DD /* UIDatePicker+DetoxActions.m */ = {isa = PBXFileReference; lastKnownFileType = sourcecode.c.objc; path = "UIDatePicker+DetoxActions.m"; sourceTree = "<group>"; };
		3980D16B244DDCD7004812DD /* UIScrollView+DetoxActions.h */ = {isa = PBXFileReference; lastKnownFileType = sourcecode.c.h; path = "UIScrollView+DetoxActions.h"; sourceTree = "<group>"; };
		3980D16C244DDCD7004812DD /* UIScrollView+DetoxActions.m */ = {isa = PBXFileReference; lastKnownFileType = sourcecode.c.objc; path = "UIScrollView+DetoxActions.m"; sourceTree = "<group>"; };
		3990BA052457093800B608C8 /* DTXTouchInfo-Private.h */ = {isa = PBXFileReference; lastKnownFileType = sourcecode.c.h; path = "DTXTouchInfo-Private.h"; sourceTree = "<group>"; };
		3990BA132457248600B608C8 /* UIView+DetoxUtils.h */ = {isa = PBXFileReference; lastKnownFileType = sourcecode.c.h; path = "UIView+DetoxUtils.h"; sourceTree = "<group>"; };
		3990BA142457248600B608C8 /* UIView+DetoxUtils.m */ = {isa = PBXFileReference; lastKnownFileType = sourcecode.c.objc; path = "UIView+DetoxUtils.m"; sourceTree = "<group>"; };
		3990BA26245882EF00B608C8 /* DTXAssertionHandler.h */ = {isa = PBXFileReference; lastKnownFileType = sourcecode.c.h; path = DTXAssertionHandler.h; sourceTree = "<group>"; };
		3990BA27245882EF00B608C8 /* DTXAssertionHandler.m */ = {isa = PBXFileReference; lastKnownFileType = sourcecode.c.objc; path = DTXAssertionHandler.m; sourceTree = "<group>"; };
		3990BA35245AC98C00B608C8 /* DTXAssertionHandler+Swift.swift */ = {isa = PBXFileReference; lastKnownFileType = sourcecode.swift; path = "DTXAssertionHandler+Swift.swift"; sourceTree = "<group>"; };
		39996B4A248555AB009B8E45 /* DTXDurationFormatter.h */ = {isa = PBXFileReference; lastKnownFileType = sourcecode.c.h; path = DTXDurationFormatter.h; sourceTree = "<group>"; };
		39996B4B248555AB009B8E45 /* DTXDurationFormatter.m */ = {isa = PBXFileReference; lastKnownFileType = sourcecode.c.objc; path = DTXDurationFormatter.m; sourceTree = "<group>"; };
		399BF36621933F0C00F96D50 /* ExternalLogging.h */ = {isa = PBXFileReference; lastKnownFileType = sourcecode.c.h; path = ExternalLogging.h; sourceTree = "<group>"; };
		399BF36721933F0C00F96D50 /* ExternalLogging.m */ = {isa = PBXFileReference; lastKnownFileType = sourcecode.c.objc; path = ExternalLogging.m; sourceTree = "<group>"; };
		39A34C6F1E30F10D00BEBB59 /* DetoxAppDelegateProxy.h */ = {isa = PBXFileReference; fileEncoding = 4; lastKnownFileType = sourcecode.c.h; path = DetoxAppDelegateProxy.h; sourceTree = "<group>"; };
		39A34C701E30F10D00BEBB59 /* DetoxAppDelegateProxy.m */ = {isa = PBXFileReference; fileEncoding = 4; lastKnownFileType = sourcecode.c.objc; path = DetoxAppDelegateProxy.m; sourceTree = "<group>"; };
		39AB2D30205ABBD90029CD1F /* DetoxUserActivityDispatcher.swift */ = {isa = PBXFileReference; fileEncoding = 4; lastKnownFileType = sourcecode.swift; path = DetoxUserActivityDispatcher.swift; sourceTree = "<group>"; };
		39CA978A245B13CB00A7FC43 /* UIDevice+DetoxActions.h */ = {isa = PBXFileReference; lastKnownFileType = sourcecode.c.h; path = "UIDevice+DetoxActions.h"; sourceTree = "<group>"; };
		39CA978B245B13CB00A7FC43 /* UIDevice+DetoxActions.m */ = {isa = PBXFileReference; lastKnownFileType = sourcecode.c.objc; path = "UIDevice+DetoxActions.m"; sourceTree = "<group>"; };
		39CE25A922197F0900D78AA1 /* DetoxInstrumentsManager.h */ = {isa = PBXFileReference; lastKnownFileType = sourcecode.c.h; path = DetoxInstrumentsManager.h; sourceTree = "<group>"; };
		39CE25AA22197F0900D78AA1 /* DetoxInstrumentsManager.m */ = {isa = PBXFileReference; lastKnownFileType = sourcecode.c.objc; path = DetoxInstrumentsManager.m; sourceTree = "<group>"; };
		39CEFCDA1E34E91B00A09124 /* DetoxUserNotificationDispatcher.swift */ = {isa = PBXFileReference; fileEncoding = 4; lastKnownFileType = sourcecode.swift; path = DetoxUserNotificationDispatcher.swift; sourceTree = "<group>"; };
		39D7BF9024EAE510003E0694 /* LNViewHierarchyDumper.xcodeproj */ = {isa = PBXFileReference; lastKnownFileType = "wrapper.pb-project"; name = LNViewHierarchyDumper.xcodeproj; path = LNViewHierarchyDumper/LNViewHierarchyDumper/LNViewHierarchyDumper.xcodeproj; sourceTree = SOURCE_ROOT; };
		39DA0E2622D72AEF001E63A0 /* UIApplication+MockedSharedApplication.h */ = {isa = PBXFileReference; lastKnownFileType = sourcecode.c.h; path = "UIApplication+MockedSharedApplication.h"; sourceTree = "<group>"; };
		39DA0E2722D72AEF001E63A0 /* UIApplication+MockedSharedApplication.m */ = {isa = PBXFileReference; lastKnownFileType = sourcecode.c.objc; path = "UIApplication+MockedSharedApplication.m"; sourceTree = "<group>"; };
		39DA0E3522D72C91001E63A0 /* Bridging-Header.h */ = {isa = PBXFileReference; lastKnownFileType = sourcecode.c.h; path = "Bridging-Header.h"; sourceTree = "<group>"; };
		39DC984424BB8E8900FFB224 /* DTXLogging.h */ = {isa = PBXFileReference; fileEncoding = 4; lastKnownFileType = sourcecode.c.h; name = DTXLogging.h; path = DTXLoggingInfra/DTXLogging.h; sourceTree = SOURCE_ROOT; };
		39DC984524BB8E8900FFB224 /* DTXLogging.m */ = {isa = PBXFileReference; fileEncoding = 4; lastKnownFileType = sourcecode.c.objc; name = DTXLogging.m; path = DTXLoggingInfra/DTXLogging.m; sourceTree = SOURCE_ROOT; };
		39DC984624BB8E8900FFB224 /* DTXLogging.swift */ = {isa = PBXFileReference; fileEncoding = 4; lastKnownFileType = sourcecode.swift; name = DTXLogging.swift; path = DTXLoggingInfra/DTXLogging.swift; sourceTree = SOURCE_ROOT; };
		39DC984A24BB8FCD00FFB224 /* DetoxSync.xcodeproj */ = {isa = PBXFileReference; lastKnownFileType = "wrapper.pb-project"; name = DetoxSync.xcodeproj; path = DetoxSync/DetoxSync/DetoxSync.xcodeproj; sourceTree = SOURCE_ROOT; };
		39DC985124BB904D00FFB224 /* ReactNativeHeaders.h */ = {isa = PBXFileReference; fileEncoding = 4; lastKnownFileType = sourcecode.c.h; path = ReactNativeHeaders.h; sourceTree = "<group>"; };
		39DC985224BB904D00FFB224 /* ReactNativeSupport.m */ = {isa = PBXFileReference; fileEncoding = 4; lastKnownFileType = sourcecode.c.objc; path = ReactNativeSupport.m; sourceTree = "<group>"; };
		39DC985324BB904D00FFB224 /* ReactNativeSupportNoARC.h */ = {isa = PBXFileReference; fileEncoding = 4; lastKnownFileType = sourcecode.c.h; path = ReactNativeSupportNoARC.h; sourceTree = "<group>"; };
		39DC985424BB904D00FFB224 /* ReactNativeSupport.h */ = {isa = PBXFileReference; fileEncoding = 4; lastKnownFileType = sourcecode.c.h; path = ReactNativeSupport.h; sourceTree = "<group>"; };
		39DC985524BB904D00FFB224 /* ReactNativeSupportNoARC.m */ = {isa = PBXFileReference; fileEncoding = 4; lastKnownFileType = sourcecode.c.objc; path = ReactNativeSupportNoARC.m; sourceTree = "<group>"; };
		39E91C06247D6BB00099F8F3 /* DetoxCrashHandler.h */ = {isa = PBXFileReference; lastKnownFileType = sourcecode.c.h; path = DetoxCrashHandler.h; sourceTree = "<group>"; };
		39EECB4224BF4FDA009C3364 /* ReactNativeSupport.m */ = {isa = PBXFileReference; lastKnownFileType = sourcecode.c.objc; path = ReactNativeSupport.m; sourceTree = "<group>"; };
		39EECB7624C0A4D3009C3364 /* DTXAddressInfo.h */ = {isa = PBXFileReference; fileEncoding = 4; lastKnownFileType = sourcecode.c.h; name = DTXAddressInfo.h; path = DTXObjectiveCHelpers/DTXAddressInfo.h; sourceTree = SOURCE_ROOT; };
		39EECB7724C0A4D3009C3364 /* DTXAddressInfo.mm */ = {isa = PBXFileReference; fileEncoding = 4; lastKnownFileType = sourcecode.cpp.objcpp; name = DTXAddressInfo.mm; path = DTXObjectiveCHelpers/DTXAddressInfo.mm; sourceTree = SOURCE_ROOT; };
		39EECB7A24C0A5AE009C3364 /* NSThread+DetoxUtils.h */ = {isa = PBXFileReference; lastKnownFileType = sourcecode.c.h; path = "NSThread+DetoxUtils.h"; sourceTree = "<group>"; };
		39EECB7B24C0A5AF009C3364 /* NSThread+DetoxUtils.m */ = {isa = PBXFileReference; lastKnownFileType = sourcecode.c.objc; path = "NSThread+DetoxUtils.m"; sourceTree = "<group>"; };
		39EECB7E24C0A73E009C3364 /* NSArray+Utils.m */ = {isa = PBXFileReference; fileEncoding = 4; lastKnownFileType = sourcecode.c.objc; name = "NSArray+Utils.m"; path = "DTXObjectiveCHelpers/NSArray+Utils.m"; sourceTree = SOURCE_ROOT; };
		39EECB7F24C0A73E009C3364 /* NSArray+Utils.h */ = {isa = PBXFileReference; fileEncoding = 4; lastKnownFileType = sourcecode.c.h; name = "NSArray+Utils.h"; path = "DTXObjectiveCHelpers/NSArray+Utils.h"; sourceTree = SOURCE_ROOT; };
		39F6422A1FDD5EEC00468FED /* Detox.pch */ = {isa = PBXFileReference; lastKnownFileType = sourcecode.c.h; path = Detox.pch; sourceTree = "<group>"; };
		39F6422B1FDD5F3300468FED /* DTXLoggingSubsystem.h */ = {isa = PBXFileReference; lastKnownFileType = sourcecode.c.h; path = DTXLoggingSubsystem.h; sourceTree = "<group>"; };
		39FFD9451FD730A600C97030 /* DetoxCrashHandler.mm */ = {isa = PBXFileReference; lastKnownFileType = sourcecode.cpp.objcpp; path = DetoxCrashHandler.mm; sourceTree = "<group>"; };
/* End PBXFileReference section */

/* Begin PBXFrameworksBuildPhase section */
		3928EFA21E47404900C19B6E /* Frameworks */ = {
			isa = PBXFrameworksBuildPhase;
			buildActionMask = 2147483647;
			files = (
				3928EFAA1E47404900C19B6E /* Detox.framework in Frameworks */,
			);
			runOnlyForDeploymentPostprocessing = 0;
		};
		394767931DBF985400D72256 /* Frameworks */ = {
			isa = PBXFrameworksBuildPhase;
			buildActionMask = 2147483647;
			files = (
				39DC985B24BB906A00FFB224 /* DetoxSync.framework in Frameworks */,
				393E66ED1FC5F3F40092EE89 /* COSTouchVisualizer.framework in Frameworks */,
				394767F61DBF994200D72256 /* SocketRocket.framework in Frameworks */,
				39D7BF9D24EAE520003E0694 /* LNViewHierarchyDumper.framework in Frameworks */,
				3980D12E244C41E1004812DD /* IOKit.framework in Frameworks */,
			);
			runOnlyForDeploymentPostprocessing = 0;
		};
/* End PBXFrameworksBuildPhase section */

/* Begin PBXGroup section */
		39232594247AAAAC00A3D119 /* Assertions */ = {
			isa = PBXGroup;
			children = (
				3990BA26245882EF00B608C8 /* DTXAssertionHandler.h */,
				3990BA27245882EF00B608C8 /* DTXAssertionHandler.m */,
				3990BA35245AC98C00B608C8 /* DTXAssertionHandler+Swift.swift */,
			);
			path = Assertions;
			sourceTree = "<group>";
		};
		3928EFA61E47404900C19B6E /* DetoxUserNotificationTests */ = {
			isa = PBXGroup;
			children = (
				3928EFC01E475E5500C19B6E /* UserNotificationTestInputs */,
				3928EFB41E47571500C19B6E /* TestableAppDelegate.swift */,
				3928EFB61E475C1F00C19B6E /* UNApiAppDelegate.swift */,
				3928EFA71E47404900C19B6E /* DetoxUserNotificationTests.swift */,
				3928EFA91E47404900C19B6E /* Info.plist */,
				39DA0E3522D72C91001E63A0 /* Bridging-Header.h */,
				394D589A1E50B59400556DB9 /* NSBundle+TestsFix.h */,
				394D589B1E50B59400556DB9 /* NSBundle+TestsFix.m */,
				39DA0E2622D72AEF001E63A0 /* UIApplication+MockedSharedApplication.h */,
				39DA0E2722D72AEF001E63A0 /* UIApplication+MockedSharedApplication.m */,
			);
			path = DetoxUserNotificationTests;
			sourceTree = "<group>";
		};
		3928EFC01E475E5500C19B6E /* UserNotificationTestInputs */ = {
			isa = PBXGroup;
			children = (
				3928EFB81E475E4C00C19B6E /* user_notification_timeInterval_trigger.json */,
				3928EFB91E475E4C00C19B6E /* user_notification_location_trigger.json */,
				3928EFBA1E475E4C00C19B6E /* user_notification_calendar_trigger.json */,
				3928EFBB1E475E4C00C19B6E /* user_notification_push_trigger.json */,
			);
			name = UserNotificationTestInputs;
			sourceTree = "<group>";
		};
		393E66E21FC5F3E90092EE89 /* Products */ = {
			isa = PBXGroup;
			children = (
				393E66E61FC5F3E90092EE89 /* COSTouchVisualizer.framework */,
			);
			name = Products;
			sourceTree = "<group>";
		};
		39408DEE1FE6368100C20BD5 /* JS */ = {
			isa = PBXGroup;
			children = (
				3975C78220272ED500C59ED8 /* src */,
			);
			name = JS;
			sourceTree = "<group>";
		};
		3947678D1DBF985400D72256 = {
			isa = PBXGroup;
			children = (
				394767991DBF985400D72256 /* Detox */,
				39408DEE1FE6368100C20BD5 /* JS */,
				3928EFA61E47404900C19B6E /* DetoxUserNotificationTests */,
				394767D61DBF990F00D72256 /* Frameworks */,
				394767981DBF985400D72256 /* Products */,
			);
			sourceTree = "<group>";
			usesTabs = 1;
		};
		394767981DBF985400D72256 /* Products */ = {
			isa = PBXGroup;
			children = (
				394767971DBF985400D72256 /* Detox.framework */,
				3928EFA51E47404900C19B6E /* DetoxUserNotificationTests.xctest */,
			);
			name = Products;
			sourceTree = "<group>";
		};
		394767991DBF985400D72256 /* Detox */ = {
			isa = PBXGroup;
			children = (
				3980D131244C4336004812DD /* Actions */,
				3980D12B244C40D2004812DD /* AppleInternals */,
				3980D12C244C40E2004812DD /* AppleTouchEvents */,
				39232594247AAAAC00A3D119 /* Assertions */,
				3980D13C244C44C3004812DD /* Invocation */,
				396D453C25238B430096E7FA /* Policy */,
				3980D132244C435B004812DD /* Matchers */,
				3980D130244C42E7004812DD /* Utilities */,
				392324E124782AE500A3D119 /* DetoxInit.m */,
				39A34C6F1E30F10D00BEBB59 /* DetoxAppDelegateProxy.h */,
				39A34C701E30F10D00BEBB59 /* DetoxAppDelegateProxy.m */,
				392324D62477D87D00A3D119 /* DetoxManager.swift */,
				3947679A1DBF985400D72256 /* Detox.h */,
				39F6422A1FDD5EEC00468FED /* Detox.pch */,
				3947679B1DBF985400D72256 /* Info.plist */,
				390D1C981E3A2893007F5F46 /* Detox.xcconfig */,
				3980D162244C689A004812DD /* Detox.modulemap */,
			);
			path = Detox;
			sourceTree = "<group>";
		};
		394767D61DBF990F00D72256 /* Frameworks */ = {
			isa = PBXGroup;
			children = (
				3980D12D244C41E1004812DD /* IOKit.framework */,
				393E66E11FC5F3E90092EE89 /* COSTouchVisualizer.xcodeproj */,
				394767DD1DBF992400D72256 /* SocketRocket.xcodeproj */,
			);
			name = Frameworks;
			sourceTree = "<group>";
		};
		394767DE1DBF992400D72256 /* Products */ = {
			isa = PBXGroup;
			children = (
				394767E71DBF992400D72256 /* SocketRocket.framework */,
				394767E91DBF992400D72256 /* SocketRocket.framework */,
				394767EB1DBF992400D72256 /* SocketRocket.framework */,
				394767ED1DBF992400D72256 /* SocketRocket.framework */,
				394767EF1DBF992400D72256 /* SocketRocketTests-iOS.xctest */,
				394767F11DBF992400D72256 /* TestChat.app */,
			);
			name = Products;
			sourceTree = "<group>";
		};
		396D453C25238B430096E7FA /* Policy */ = {
			isa = PBXGroup;
			children = (
				396D454325238B780096E7FA /* DetoxPolicy.h */,
				396D454225238B780096E7FA /* DetoxPolicy.m */,
			);
			path = Policy;
			sourceTree = "<group>";
		};
		3980D12B244C40D2004812DD /* AppleInternals */ = {
			isa = PBXGroup;
			children = (
				3980D10C2448B52C004812DD /* DTXAppleInternals.h */,
			);
			path = AppleInternals;
			sourceTree = "<group>";
		};
		3980D12C244C40E2004812DD /* AppleTouchEvents */ = {
			isa = PBXGroup;
			children = (
				3980D10B2448B52B004812DD /* DTXSyntheticEvents.h */,
				3980D0FF2448B52A004812DD /* DTXSyntheticEvents.m */,
				3990BA052457093800B608C8 /* DTXTouchInfo-Private.h */,
				3980D10D2448B52C004812DD /* DTXTouchInfo.h */,
				3980D1052448B52B004812DD /* DTXTouchInfo.m */,
				3980D1032448B52B004812DD /* DTXTouchInjector.h */,
				3980D1092448B52B004812DD /* DTXTouchInjector.m */,
				3980D1072448B52B004812DD /* UITouch+DTXAdditions.h */,
				3980D1082448B52B004812DD /* UITouch+DTXAdditions.m */,
			);
			path = AppleTouchEvents;
			sourceTree = "<group>";
		};
		3980D130244C42E7004812DD /* Utilities */ = {
			isa = PBXGroup;
			children = (
				39D7BF9024EAE510003E0694 /* LNViewHierarchyDumper.xcodeproj */,
				39DC984A24BB8FCD00FFB224 /* DetoxSync.xcodeproj */,
				397CA7982483F07D005E8A71 /* ApproximateEquality.swift */,
				39E91C06247D6BB00099F8F3 /* DetoxCrashHandler.h */,
				39FFD9451FD730A600C97030 /* DetoxCrashHandler.mm */,
				39CE25A922197F0900D78AA1 /* DetoxInstrumentsManager.h */,
				39CE25AA22197F0900D78AA1 /* DetoxInstrumentsManager.m */,
				39AB2D30205ABBD90029CD1F /* DetoxUserActivityDispatcher.swift */,
				39CEFCDA1E34E91B00A09124 /* DetoxUserNotificationDispatcher.swift */,
				39EECB7624C0A4D3009C3364 /* DTXAddressInfo.h */,
				39EECB7724C0A4D3009C3364 /* DTXAddressInfo.mm */,
				39996B4A248555AB009B8E45 /* DTXDurationFormatter.h */,
				39996B4B248555AB009B8E45 /* DTXDurationFormatter.m */,
				39DC984424BB8E8900FFB224 /* DTXLogging.h */,
				39DC984524BB8E8900FFB224 /* DTXLogging.m */,
				39DC984624BB8E8900FFB224 /* DTXLogging.swift */,
				39F6422B1FDD5F3300468FED /* DTXLoggingSubsystem.h */,
				3980D1062448B52B004812DD /* DTXRunLoopSpinner.h */,
				3980D10A2448B52B004812DD /* DTXRunLoopSpinner.m */,
				3976BF14246C139D00AA20C7 /* DTXSwizzlingHelper.h */,
				399BF36621933F0C00F96D50 /* ExternalLogging.h */,
				399BF36721933F0C00F96D50 /* ExternalLogging.m */,
				395AD81824B5EBEA002B382B /* fishhook.c */,
				395AD81724B5EBEA002B382B /* fishhook.h */,
				39EECB7F24C0A73E009C3364 /* NSArray+Utils.h */,
				39EECB7E24C0A73E009C3364 /* NSArray+Utils.m */,
				397CA7A224840449005E8A71 /* NSException+DetoxUtils.swift */,
				39EECB7A24C0A5AE009C3364 /* NSThread+DetoxUtils.h */,
				39EECB7B24C0A5AF009C3364 /* NSThread+DetoxUtils.m */,
				39DC985024BB903800FFB224 /* ReactNativeSupport */,
				39EECB4224BF4FDA009C3364 /* ReactNativeSupport.m */,
				390DEDDB248D56F600E27BE8 /* String+LocalizedError.swift */,
				3976BF12246C128600AA20C7 /* Swiftier.h */,
				3976BF01246AC7DE00AA20C7 /* TimeInterval+DetoxUtils.swift */,
				3980D0FE2448B52A004812DD /* UIApplication+DTXAdditions.h */,
				3980D1012448B52B004812DD /* UIApplication+DTXAdditions.m */,
				397CA78A248010B5005E8A71 /* UISlider+DetoxUtils.h */,
				397CA78B248010B5005E8A71 /* UISlider+DetoxUtils.m */,
<<<<<<< HEAD
				396D455625238BCE0096E7FA /* UIImage+DetoxUtils.h */,
				396D455525238BCE0096E7FA /* UIImage+DetoxUtils.m */,
				3990BA132457248600B608C8 /* UIView+DetoxUtils.h */,
				3990BA142457248600B608C8 /* UIView+DetoxUtils.m */,
				396D455125238BB90096E7FA /* UIView+Drawing.h */,
				396D455025238BB90096E7FA /* UIView+Drawing.m */,
				3980D1022448B52B004812DD /* UIView+DontCrash.h */,
				3980D1002448B52B004812DD /* UIView+DontCrash.m */,
=======
				39FA2BDC250E74210047F419 /* UIImage+DetoxUtils.h */,
				39FA2BDD250E74210047F419 /* UIImage+DetoxUtils.m */,
				3955025A255DC5FA00EFFFE2 /* NSObject+DetoxUtils.h */,
				3955025B255DC5FA00EFFFE2 /* NSObject+DetoxUtils.m */,
				3990BA132457248600B608C8 /* UIView+DetoxUtils.h */,
				3990BA142457248600B608C8 /* UIView+DetoxUtils.m */,
				39E23FF62513AF430035A162 /* UIView+Drawing.h */,
				39E23FF72513AF430035A162 /* UIView+Drawing.m */,
				3980D1022448B52B004812DD /* NSObject+DontCrash.h */,
				3980D1002448B52B004812DD /* NSObject+DontCrash.m */,
>>>>>>> 5c843a68
				390DED81248906FC00E27BE8 /* UIWindow+DetoxUtils.h */,
				390DED82248906FC00E27BE8 /* UIWindow+DetoxUtils.m */,
				392324DE24781CBD00A3D119 /* WebSocket.swift */,
			);
			path = Utilities;
			sourceTree = "<group>";
		};
		3980D131244C4336004812DD /* Actions */ = {
			isa = PBXGroup;
			children = (
				3980D167244DD837004812DD /* UIDatePicker+DetoxActions.h */,
				3980D168244DD837004812DD /* UIDatePicker+DetoxActions.m */,
				39CA978A245B13CB00A7FC43 /* UIDevice+DetoxActions.h */,
				39CA978B245B13CB00A7FC43 /* UIDevice+DetoxActions.m */,
				3980D163244DC8F0004812DD /* UIPickerView+DetoxActions.h */,
				3980D164244DC8F0004812DD /* UIPickerView+DetoxActions.m */,
				3980D16B244DDCD7004812DD /* UIScrollView+DetoxActions.h */,
				3980D16C244DDCD7004812DD /* UIScrollView+DetoxActions.m */,
				3946CCCD256280A4000A3606 /* NSObject+DetoxActions.h */,
				3946CCCE256280A4000A3606 /* NSObject+DetoxActions.m */,
			);
			path = Actions;
			sourceTree = "<group>";
		};
		3980D132244C435B004812DD /* Matchers */ = {
			isa = PBXGroup;
			children = (
				3980D133244C4373004812DD /* UIView+DetoxMatchers.h */,
				3980D134244C4373004812DD /* UIView+DetoxMatchers.m */,
			);
			path = Matchers;
			sourceTree = "<group>";
		};
		3980D13C244C44C3004812DD /* Invocation */ = {
			isa = PBXGroup;
			children = (
				3980D155244C45E9004812DD /* Action.swift */,
				3980D153244C45E9004812DD /* Element.swift */,
				3980D156244C45E9004812DD /* Expectation.swift */,
				3980D154244C45E9004812DD /* InvocationManager.swift */,
				3980D14B244C45E9004812DD /* Modifier.swift */,
				3980D157244C45E9004812DD /* Predicate.swift */,
			);
			path = Invocation;
			sourceTree = "<group>";
		};
		39D7BF9124EAE510003E0694 /* Products */ = {
			isa = PBXGroup;
			children = (
				39D7BF9524EAE510003E0694 /* LNViewHierarchyDumper.framework */,
			);
			name = Products;
			sourceTree = "<group>";
		};
		39DC984B24BB8FCD00FFB224 /* Products */ = {
			isa = PBXGroup;
			children = (
				39DC984F24BB8FCD00FFB224 /* DetoxSync.framework */,
			);
			name = Products;
			sourceTree = "<group>";
		};
		39DC985024BB903800FFB224 /* ReactNativeSupport */ = {
			isa = PBXGroup;
			children = (
				39DC985124BB904D00FFB224 /* ReactNativeHeaders.h */,
				39DC985424BB904D00FFB224 /* ReactNativeSupport.h */,
				39DC985224BB904D00FFB224 /* ReactNativeSupport.m */,
				39DC985324BB904D00FFB224 /* ReactNativeSupportNoARC.h */,
				39DC985524BB904D00FFB224 /* ReactNativeSupportNoARC.m */,
			);
			path = ReactNativeSupport;
			sourceTree = "<group>";
		};
/* End PBXGroup section */

/* Begin PBXHeadersBuildPhase section */
		394767941DBF985400D72256 /* Headers */ = {
			isa = PBXHeadersBuildPhase;
			buildActionMask = 2147483647;
			files = (
				3947679C1DBF985400D72256 /* Detox.h in Headers */,
				39CA978C245B13CB00A7FC43 /* UIDevice+DetoxActions.h in Headers */,
				3980D11C2448B52C004812DD /* DTXSyntheticEvents.h in Headers */,
				3980D169244DD837004812DD /* UIDatePicker+DetoxActions.h in Headers */,
				39EECB7C24C0A5AF009C3364 /* NSThread+DetoxUtils.h in Headers */,
				39A34C711E30F10D00BEBB59 /* DetoxAppDelegateProxy.h in Headers */,
				39996B4C248555AB009B8E45 /* DTXDurationFormatter.h in Headers */,
				397CA78C248010B5005E8A71 /* UISlider+DetoxUtils.h in Headers */,
				3976BF13246C128600AA20C7 /* Swiftier.h in Headers */,
				3980D1142448B52C004812DD /* DTXTouchInjector.h in Headers */,
				3990BA28245882EF00B608C8 /* DTXAssertionHandler.h in Headers */,
				399BF36821933F0C00F96D50 /* ExternalLogging.h in Headers */,
				3980D1182448B52C004812DD /* UITouch+DTXAdditions.h in Headers */,
				3990BA152457248600B608C8 /* UIView+DetoxUtils.h in Headers */,
				39DC985924BB904D00FFB224 /* ReactNativeSupport.h in Headers */,
				396D455825238BCE0096E7FA /* UIImage+DetoxUtils.h in Headers */,
				3980D10F2448B52C004812DD /* UIApplication+DTXAdditions.h in Headers */,
				39DC985824BB904D00FFB224 /* ReactNativeSupportNoARC.h in Headers */,
				3980D1172448B52C004812DD /* DTXRunLoopSpinner.h in Headers */,
				3980D135244C4373004812DD /* UIView+DetoxMatchers.h in Headers */,
				3980D16D244DDCD7004812DD /* UIScrollView+DetoxActions.h in Headers */,
				39DC984724BB8E8900FFB224 /* DTXLogging.h in Headers */,
				396D454525238B780096E7FA /* DetoxPolicy.h in Headers */,
				3980D165244DC8F0004812DD /* UIPickerView+DetoxActions.h in Headers */,
				39CE25AB22197F0900D78AA1 /* DetoxInstrumentsManager.h in Headers */,
<<<<<<< HEAD
				396D455325238BB90096E7FA /* UIView+Drawing.h in Headers */,
				395AD81924B5EBEA002B382B /* fishhook.h in Headers */,
				3980D1132448B52C004812DD /* UIView+DontCrash.h in Headers */,
				390DED83248906FC00E27BE8 /* UIWindow+DetoxUtils.h in Headers */,
=======
				3955025C255DC5FA00EFFFE2 /* NSObject+DetoxUtils.h in Headers */,
				394767BE1DBF98A700D72256 /* EarlGreyExtensions.h in Headers */,
				3980D1132448B52C004812DD /* NSObject+DontCrash.h in Headers */,
				390DED83248906FC00E27BE8 /* UIWindow+DetoxUtils.h in Headers */,
				39E7AB3A24F40CDE0011CE29 /* fishhook.h in Headers */,
				3902CAD7211342D000C49D04 /* WXRNLoadIdlingResource.h in Headers */,
				3946CCCF256280A4000A3606 /* NSObject+DetoxActions.h in Headers */,
>>>>>>> 5c843a68
				3976BF15246C139D00AA20C7 /* DTXSwizzlingHelper.h in Headers */,
				3980D11D2448B52C004812DD /* DTXAppleInternals.h in Headers */,
				39EECB7824C0A4D3009C3364 /* DTXAddressInfo.h in Headers */,
				39EECB8124C0A73F009C3364 /* NSArray+Utils.h in Headers */,
				39DC985624BB904D00FFB224 /* ReactNativeHeaders.h in Headers */,
				3980D11E2448B52C004812DD /* DTXTouchInfo.h in Headers */,
			);
			runOnlyForDeploymentPostprocessing = 0;
		};
/* End PBXHeadersBuildPhase section */

/* Begin PBXNativeTarget section */
		3928EFA41E47404900C19B6E /* DetoxUserNotificationTests */ = {
			isa = PBXNativeTarget;
			buildConfigurationList = 3928EFAD1E47404900C19B6E /* Build configuration list for PBXNativeTarget "DetoxUserNotificationTests" */;
			buildPhases = (
				3928EFA11E47404900C19B6E /* Sources */,
				3928EFA21E47404900C19B6E /* Frameworks */,
				3928EFA31E47404900C19B6E /* Resources */,
			);
			buildRules = (
			);
			dependencies = (
				3928EFAC1E47404900C19B6E /* PBXTargetDependency */,
			);
			name = DetoxUserNotificationTests;
			productName = DetoxUserNotificationTests;
			productReference = 3928EFA51E47404900C19B6E /* DetoxUserNotificationTests.xctest */;
			productType = "com.apple.product-type.bundle.unit-test";
		};
		394767961DBF985400D72256 /* Detox */ = {
			isa = PBXNativeTarget;
			buildConfigurationList = 3947679F1DBF985400D72256 /* Build configuration list for PBXNativeTarget "Detox" */;
			buildPhases = (
				394767921DBF985400D72256 /* Sources */,
				394767931DBF985400D72256 /* Frameworks */,
				394767941DBF985400D72256 /* Headers */,
				394767951DBF985400D72256 /* Resources */,
				39C3C34B1DBF9A05008177E1 /* CopyFiles */,
			);
			buildRules = (
			);
			dependencies = (
				39D7BF9C24EAE51B003E0694 /* PBXTargetDependency */,
				39DC985E24BB907200FFB224 /* PBXTargetDependency */,
				393E67021FC728360092EE89 /* PBXTargetDependency */,
				394767F31DBF993400D72256 /* PBXTargetDependency */,
			);
			name = Detox;
			productName = Detox;
			productReference = 394767971DBF985400D72256 /* Detox.framework */;
			productType = "com.apple.product-type.framework";
		};
/* End PBXNativeTarget section */

/* Begin PBXProject section */
		3947678E1DBF985400D72256 /* Project object */ = {
			isa = PBXProject;
			attributes = {
				LastSwiftUpdateCheck = 0830;
				LastUpgradeCheck = 1220;
				ORGANIZATIONNAME = Wix;
				TargetAttributes = {
					3928EFA41E47404900C19B6E = {
						CreatedOnToolsVersion = 8.3;
						LastSwiftMigration = 0900;
						ProvisioningStyle = Automatic;
					};
					394767961DBF985400D72256 = {
						CreatedOnToolsVersion = 8.1;
						LastSwiftMigration = 0900;
						ProvisioningStyle = Automatic;
					};
				};
			};
			buildConfigurationList = 394767911DBF985400D72256 /* Build configuration list for PBXProject "Detox" */;
			compatibilityVersion = "Xcode 10.0";
			developmentRegion = en;
			hasScannedForEncodings = 0;
			knownRegions = (
				en,
				Base,
			);
			mainGroup = 3947678D1DBF985400D72256;
			productRefGroup = 394767981DBF985400D72256 /* Products */;
			projectDirPath = "";
			projectReferences = (
				{
					ProductGroup = 393E66E21FC5F3E90092EE89 /* Products */;
					ProjectRef = 393E66E11FC5F3E90092EE89 /* COSTouchVisualizer.xcodeproj */;
				},
				{
					ProductGroup = 39DC984B24BB8FCD00FFB224 /* Products */;
					ProjectRef = 39DC984A24BB8FCD00FFB224 /* DetoxSync.xcodeproj */;
				},
				{
					ProductGroup = 39D7BF9124EAE510003E0694 /* Products */;
					ProjectRef = 39D7BF9024EAE510003E0694 /* LNViewHierarchyDumper.xcodeproj */;
				},
				{
					ProductGroup = 394767DE1DBF992400D72256 /* Products */;
					ProjectRef = 394767DD1DBF992400D72256 /* SocketRocket.xcodeproj */;
				},
			);
			projectRoot = "";
			targets = (
				394767961DBF985400D72256 /* Detox */,
				3928EFA41E47404900C19B6E /* DetoxUserNotificationTests */,
			);
		};
/* End PBXProject section */

/* Begin PBXReferenceProxy section */
		393E66E61FC5F3E90092EE89 /* COSTouchVisualizer.framework */ = {
			isa = PBXReferenceProxy;
			fileType = wrapper.framework;
			path = COSTouchVisualizer.framework;
			remoteRef = 393E66E51FC5F3E90092EE89 /* PBXContainerItemProxy */;
			sourceTree = BUILT_PRODUCTS_DIR;
		};
		394767E71DBF992400D72256 /* SocketRocket.framework */ = {
			isa = PBXReferenceProxy;
			fileType = wrapper.framework;
			path = SocketRocket.framework;
			remoteRef = 394767E61DBF992400D72256 /* PBXContainerItemProxy */;
			sourceTree = BUILT_PRODUCTS_DIR;
		};
		394767E91DBF992400D72256 /* SocketRocket.framework */ = {
			isa = PBXReferenceProxy;
			fileType = wrapper.framework;
			path = SocketRocket.framework;
			remoteRef = 394767E81DBF992400D72256 /* PBXContainerItemProxy */;
			sourceTree = BUILT_PRODUCTS_DIR;
		};
		394767EB1DBF992400D72256 /* SocketRocket.framework */ = {
			isa = PBXReferenceProxy;
			fileType = wrapper.framework;
			path = SocketRocket.framework;
			remoteRef = 394767EA1DBF992400D72256 /* PBXContainerItemProxy */;
			sourceTree = BUILT_PRODUCTS_DIR;
		};
		394767ED1DBF992400D72256 /* SocketRocket.framework */ = {
			isa = PBXReferenceProxy;
			fileType = wrapper.framework;
			path = SocketRocket.framework;
			remoteRef = 394767EC1DBF992400D72256 /* PBXContainerItemProxy */;
			sourceTree = BUILT_PRODUCTS_DIR;
		};
		394767EF1DBF992400D72256 /* SocketRocketTests-iOS.xctest */ = {
			isa = PBXReferenceProxy;
			fileType = wrapper.cfbundle;
			path = "SocketRocketTests-iOS.xctest";
			remoteRef = 394767EE1DBF992400D72256 /* PBXContainerItemProxy */;
			sourceTree = BUILT_PRODUCTS_DIR;
		};
		394767F11DBF992400D72256 /* TestChat.app */ = {
			isa = PBXReferenceProxy;
			fileType = wrapper.application;
			path = TestChat.app;
			remoteRef = 394767F01DBF992400D72256 /* PBXContainerItemProxy */;
			sourceTree = BUILT_PRODUCTS_DIR;
		};
		39D7BF9524EAE510003E0694 /* LNViewHierarchyDumper.framework */ = {
			isa = PBXReferenceProxy;
			fileType = wrapper.framework;
			path = LNViewHierarchyDumper.framework;
			remoteRef = 39D7BF9424EAE510003E0694 /* PBXContainerItemProxy */;
			sourceTree = BUILT_PRODUCTS_DIR;
		};
		39DC984F24BB8FCD00FFB224 /* DetoxSync.framework */ = {
			isa = PBXReferenceProxy;
			fileType = wrapper.framework;
			path = DetoxSync.framework;
			remoteRef = 39DC984E24BB8FCD00FFB224 /* PBXContainerItemProxy */;
			sourceTree = BUILT_PRODUCTS_DIR;
		};
/* End PBXReferenceProxy section */

/* Begin PBXResourcesBuildPhase section */
		3928EFA31E47404900C19B6E /* Resources */ = {
			isa = PBXResourcesBuildPhase;
			buildActionMask = 2147483647;
			files = (
				3928EFBC1E475E4C00C19B6E /* user_notification_timeInterval_trigger.json in Resources */,
				3928EFBE1E475E4C00C19B6E /* user_notification_calendar_trigger.json in Resources */,
				3928EFBF1E475E4C00C19B6E /* user_notification_push_trigger.json in Resources */,
				3928EFBD1E475E4C00C19B6E /* user_notification_location_trigger.json in Resources */,
			);
			runOnlyForDeploymentPostprocessing = 0;
		};
		394767951DBF985400D72256 /* Resources */ = {
			isa = PBXResourcesBuildPhase;
			buildActionMask = 2147483647;
			files = (
			);
			runOnlyForDeploymentPostprocessing = 0;
		};
/* End PBXResourcesBuildPhase section */

/* Begin PBXSourcesBuildPhase section */
		3928EFA11E47404900C19B6E /* Sources */ = {
			isa = PBXSourcesBuildPhase;
			buildActionMask = 2147483647;
			files = (
				394D589C1E50B59400556DB9 /* NSBundle+TestsFix.m in Sources */,
				3928EFA81E47404900C19B6E /* DetoxUserNotificationTests.swift in Sources */,
				3928EFB51E47571500C19B6E /* TestableAppDelegate.swift in Sources */,
				39DA0E2822D72AEF001E63A0 /* UIApplication+MockedSharedApplication.m in Sources */,
				3928EFB71E475C1F00C19B6E /* UNApiAppDelegate.swift in Sources */,
			);
			runOnlyForDeploymentPostprocessing = 0;
		};
		394767921DBF985400D72256 /* Sources */ = {
			isa = PBXSourcesBuildPhase;
			buildActionMask = 2147483647;
			files = (
				392324E324782AE500A3D119 /* DetoxInit.m in Sources */,
<<<<<<< HEAD
				3980D1112448B52C004812DD /* UIView+DontCrash.m in Sources */,
				39DC985724BB904D00FFB224 /* ReactNativeSupport.m in Sources */,
				3980D15C244C45EA004812DD /* Action.swift in Sources */,
				3976BF02246AC7DE00AA20C7 /* TimeInterval+DetoxUtils.swift in Sources */,
				39996B4D248555AB009B8E45 /* DTXDurationFormatter.m in Sources */,
=======
				3980D1112448B52C004812DD /* NSObject+DontCrash.m in Sources */,
				39E7AB3F24F40DA10011CE29 /* DTXLogging.swift in Sources */,
				3980D15C244C45EA004812DD /* Action.swift in Sources */,
				3976BF02246AC7DE00AA20C7 /* TimeInterval+DetoxUtils.swift in Sources */,
				39996B4D248555AB009B8E45 /* DTXDurationFormatter.m in Sources */,
				39999EBB2416339E004E6366 /* __DTXDeallocSafeProxy.m in Sources */,
				394767D51DBF98D900D72256 /* WXRunLoopIdlingResource.m in Sources */,
				468731A61E6C6D0500F151BE /* EarlGrey+Detox.m in Sources */,
				39BCE599224BDBF000B0D357 /* ReactNativeSupportNoARC.m in Sources */,
				397EC9B61E7EDE0B00D5F2BB /* EarlGreyStatistics.m in Sources */,
				3955025D255DC5FA00EFFFE2 /* NSObject+DetoxUtils.m in Sources */,
				39FA2BDF250E74210047F419 /* UIImage+DetoxUtils.m in Sources */,
>>>>>>> 5c843a68
				399BF36921933F0C00F96D50 /* ExternalLogging.m in Sources */,
				3980D16A244DD837004812DD /* UIDatePicker+DetoxActions.m in Sources */,
				3980D11B2448B52C004812DD /* DTXRunLoopSpinner.m in Sources */,
				3980D166244DC8F0004812DD /* UIPickerView+DetoxActions.m in Sources */,
<<<<<<< HEAD
=======
				3946CCD0256280A4000A3606 /* NSObject+DetoxActions.m in Sources */,
				391FA5EA1E7FD96D0056F82F /* GREYIdlingResourcePrettyPrint.m in Sources */,
>>>>>>> 5c843a68
				3990BA162457248600B608C8 /* UIView+DetoxUtils.m in Sources */,
				397CA7A324840449005E8A71 /* NSException+DetoxUtils.swift in Sources */,
				39DC984824BB8E8900FFB224 /* DTXLogging.m in Sources */,
				39AB2D31205ABBD90029CD1F /* DetoxUserActivityDispatcher.swift in Sources */,
				39DC985A24BB904D00FFB224 /* ReactNativeSupportNoARC.m in Sources */,
				397CA78D248010B5005E8A71 /* UISlider+DetoxUtils.m in Sources */,
				3980D15D244C45EA004812DD /* Expectation.swift in Sources */,
				3980D11A2448B52C004812DD /* DTXTouchInjector.m in Sources */,
				3980D15B244C45EA004812DD /* InvocationManager.swift in Sources */,
				39DC984924BB8E8900FFB224 /* DTXLogging.swift in Sources */,
				396D455725238BCE0096E7FA /* UIImage+DetoxUtils.m in Sources */,
				39A34C721E30F10D00BEBB59 /* DetoxAppDelegateProxy.m in Sources */,
				39EECB7D24C0A5AF009C3364 /* NSThread+DetoxUtils.m in Sources */,
				390DED84248906FC00E27BE8 /* UIWindow+DetoxUtils.m in Sources */,
				39EECB7924C0A4D3009C3364 /* DTXAddressInfo.mm in Sources */,
				3980D158244C45EA004812DD /* Modifier.swift in Sources */,
				39EECB4324BF4FDA009C3364 /* ReactNativeSupport.m in Sources */,
				3980D15A244C45EA004812DD /* Element.swift in Sources */,
				3980D1122448B52C004812DD /* UIApplication+DTXAdditions.m in Sources */,
				396D454425238B780096E7FA /* DetoxPolicy.m in Sources */,
				3980D15E244C45EA004812DD /* Predicate.swift in Sources */,
				397CA79F2483F07D005E8A71 /* ApproximateEquality.swift in Sources */,
				39CEFCDB1E34E91B00A09124 /* DetoxUserNotificationDispatcher.swift in Sources */,
<<<<<<< HEAD
				3980D10E2448B52C004812DD /* UIView+DetoxActions.m in Sources */,
				395AD81A24B5EBEA002B382B /* fishhook.c in Sources */,
=======
>>>>>>> 5c843a68
				39FFD9471FD730A600C97030 /* DetoxCrashHandler.mm in Sources */,
				3980D136244C4373004812DD /* UIView+DetoxMatchers.m in Sources */,
				392324DF24781CBD00A3D119 /* WebSocket.swift in Sources */,
				390DEDDC248D56F600E27BE8 /* String+LocalizedError.swift in Sources */,
				3990BA36245AC98C00B608C8 /* DTXAssertionHandler+Swift.swift in Sources */,
				39CA978D245B13CB00A7FC43 /* UIDevice+DetoxActions.m in Sources */,
				396D455225238BB90096E7FA /* UIView+Drawing.m in Sources */,
				39CE25AC22197F0900D78AA1 /* DetoxInstrumentsManager.m in Sources */,
				3980D1162448B52C004812DD /* DTXTouchInfo.m in Sources */,
				3990BA29245882EF00B608C8 /* DTXAssertionHandler.m in Sources */,
				39EECB8024C0A73F009C3364 /* NSArray+Utils.m in Sources */,
				3980D1102448B52C004812DD /* DTXSyntheticEvents.m in Sources */,
				3980D16E244DDCD7004812DD /* UIScrollView+DetoxActions.m in Sources */,
				392324D72477D87D00A3D119 /* DetoxManager.swift in Sources */,
				3980D1192448B52C004812DD /* UITouch+DTXAdditions.m in Sources */,
			);
			runOnlyForDeploymentPostprocessing = 0;
		};
/* End PBXSourcesBuildPhase section */

/* Begin PBXTargetDependency section */
		3928EFAC1E47404900C19B6E /* PBXTargetDependency */ = {
			isa = PBXTargetDependency;
			target = 394767961DBF985400D72256 /* Detox */;
			targetProxy = 3928EFAB1E47404900C19B6E /* PBXContainerItemProxy */;
		};
		393E67021FC728360092EE89 /* PBXTargetDependency */ = {
			isa = PBXTargetDependency;
			name = COSTouchVisualizer;
			targetProxy = 393E67011FC728360092EE89 /* PBXContainerItemProxy */;
		};
		394767F31DBF993400D72256 /* PBXTargetDependency */ = {
			isa = PBXTargetDependency;
			name = "SocketRocket-iOS-Dynamic";
			targetProxy = 394767F21DBF993400D72256 /* PBXContainerItemProxy */;
		};
		39D7BF9C24EAE51B003E0694 /* PBXTargetDependency */ = {
			isa = PBXTargetDependency;
			name = LNViewHierarchyDumper;
			targetProxy = 39D7BF9B24EAE51B003E0694 /* PBXContainerItemProxy */;
		};
		39DC985E24BB907200FFB224 /* PBXTargetDependency */ = {
			isa = PBXTargetDependency;
			name = DetoxSync;
			targetProxy = 39DC985D24BB907200FFB224 /* PBXContainerItemProxy */;
		};
/* End PBXTargetDependency section */

/* Begin XCBuildConfiguration section */
		3928EFAE1E47404900C19B6E /* Debug */ = {
			isa = XCBuildConfiguration;
			buildSettings = {
				CLANG_ANALYZER_NUMBER_OBJECT_CONVERSION = YES_AGGRESSIVE;
				CLANG_ENABLE_MODULES = YES;
				INFOPLIST_FILE = DetoxUserNotificationTests/Info.plist;
				LD_RUNPATH_SEARCH_PATHS = (
					"$(inherited)",
					"@executable_path/Frameworks",
					"@loader_path/Frameworks",
				);
				PRODUCT_BUNDLE_IDENTIFIER = com.wix.DetoxUserNotificationTests;
				PRODUCT_NAME = "$(TARGET_NAME)";
				SWIFT_ACTIVE_COMPILATION_CONDITIONS = DEBUG;
				SWIFT_OBJC_BRIDGING_HEADER = "DetoxUserNotificationTests/Bridging-Header.h";
				SWIFT_OPTIMIZATION_LEVEL = "-Onone";
			};
			name = Debug;
		};
		3928EFAF1E47404900C19B6E /* Release */ = {
			isa = XCBuildConfiguration;
			buildSettings = {
				CLANG_ANALYZER_NUMBER_OBJECT_CONVERSION = YES_AGGRESSIVE;
				CLANG_ENABLE_MODULES = YES;
				INFOPLIST_FILE = DetoxUserNotificationTests/Info.plist;
				LD_RUNPATH_SEARCH_PATHS = (
					"$(inherited)",
					"@executable_path/Frameworks",
					"@loader_path/Frameworks",
				);
				PRODUCT_BUNDLE_IDENTIFIER = com.wix.DetoxUserNotificationTests;
				PRODUCT_NAME = "$(TARGET_NAME)";
				SWIFT_OBJC_BRIDGING_HEADER = "DetoxUserNotificationTests/Bridging-Header.h";
			};
			name = Release;
		};
		3947679D1DBF985400D72256 /* Debug */ = {
			isa = XCBuildConfiguration;
			baseConfigurationReference = 390D1C981E3A2893007F5F46 /* Detox.xcconfig */;
			buildSettings = {
				ALWAYS_SEARCH_USER_PATHS = NO;
				CLANG_ANALYZER_LOCALIZABILITY_NONLOCALIZED = YES;
				CLANG_ANALYZER_NONNULL = YES;
				CLANG_CXX_LANGUAGE_STANDARD = "gnu++0x";
				CLANG_CXX_LIBRARY = "libc++";
				CLANG_ENABLE_MODULES = YES;
				CLANG_ENABLE_OBJC_ARC = YES;
				CLANG_ENABLE_OBJC_WEAK = YES;
				CLANG_WARN_BLOCK_CAPTURE_AUTORELEASING = YES;
				CLANG_WARN_BOOL_CONVERSION = YES;
				CLANG_WARN_COMMA = YES;
				CLANG_WARN_CONSTANT_CONVERSION = YES;
				CLANG_WARN_DEPRECATED_OBJC_IMPLEMENTATIONS = YES;
				CLANG_WARN_DIRECT_OBJC_ISA_USAGE = YES_ERROR;
				CLANG_WARN_DOCUMENTATION_COMMENTS = YES;
				CLANG_WARN_EMPTY_BODY = YES;
				CLANG_WARN_ENUM_CONVERSION = YES;
				CLANG_WARN_INFINITE_RECURSION = YES;
				CLANG_WARN_INT_CONVERSION = YES;
				CLANG_WARN_NON_LITERAL_NULL_CONVERSION = YES;
				CLANG_WARN_OBJC_IMPLICIT_RETAIN_SELF = YES;
				CLANG_WARN_OBJC_LITERAL_CONVERSION = YES;
				CLANG_WARN_OBJC_ROOT_CLASS = YES_ERROR;
				CLANG_WARN_QUOTED_INCLUDE_IN_FRAMEWORK_HEADER = YES;
				CLANG_WARN_RANGE_LOOP_ANALYSIS = YES;
				CLANG_WARN_STRICT_PROTOTYPES = YES;
				CLANG_WARN_SUSPICIOUS_MOVE = YES;
				CLANG_WARN_SUSPICIOUS_MOVES = YES;
				CLANG_WARN_UNREACHABLE_CODE = YES;
				CLANG_WARN__DUPLICATE_METHOD_MATCH = YES;
				"CODE_SIGN_IDENTITY[sdk=iphoneos*]" = "iPhone Developer";
				COPY_PHASE_STRIP = NO;
				CURRENT_PROJECT_VERSION = 1;
				DEBUG_INFORMATION_FORMAT = dwarf;
				ENABLE_STRICT_OBJC_MSGSEND = YES;
				ENABLE_TESTABILITY = YES;
				GCC_C_LANGUAGE_STANDARD = gnu99;
				GCC_DYNAMIC_NO_PIC = NO;
				GCC_NO_COMMON_BLOCKS = YES;
				GCC_OPTIMIZATION_LEVEL = 0;
				GCC_PREPROCESSOR_DEFINITIONS = (
					"DEBUG=1",
					"$(inherited)",
				);
				GCC_TREAT_WARNINGS_AS_ERRORS = YES;
				GCC_WARN_64_TO_32_BIT_CONVERSION = YES;
				GCC_WARN_ABOUT_RETURN_TYPE = YES_ERROR;
				GCC_WARN_UNDECLARED_SELECTOR = YES;
				GCC_WARN_UNINITIALIZED_AUTOS = YES_AGGRESSIVE;
				GCC_WARN_UNUSED_FUNCTION = YES;
				GCC_WARN_UNUSED_VARIABLE = YES;
				IPHONEOS_DEPLOYMENT_TARGET = 12.2;
				MTL_ENABLE_DEBUG_INFO = YES;
				ONLY_ACTIVE_ARCH = YES;
				OTHER_CFLAGS = (
					"-Wno-error=unused-command-line-argument",
					"-fobjc-arc-exceptions",
				);
				SDKROOT = iphoneos;
				SWIFT_OPTIMIZATION_LEVEL = "-Onone";
				SWIFT_TREAT_WARNINGS_AS_ERRORS = YES;
				SWIFT_VERSION = 5.0;
				TARGETED_DEVICE_FAMILY = "1,2";
				VERSION_INFO_PREFIX = "";
			};
			name = Debug;
		};
		3947679E1DBF985400D72256 /* Release */ = {
			isa = XCBuildConfiguration;
			baseConfigurationReference = 390D1C981E3A2893007F5F46 /* Detox.xcconfig */;
			buildSettings = {
				ALWAYS_SEARCH_USER_PATHS = NO;
				CLANG_ANALYZER_LOCALIZABILITY_NONLOCALIZED = YES;
				CLANG_ANALYZER_NONNULL = YES;
				CLANG_CXX_LANGUAGE_STANDARD = "gnu++0x";
				CLANG_CXX_LIBRARY = "libc++";
				CLANG_ENABLE_MODULES = YES;
				CLANG_ENABLE_OBJC_ARC = YES;
				CLANG_ENABLE_OBJC_WEAK = YES;
				CLANG_WARN_BLOCK_CAPTURE_AUTORELEASING = YES;
				CLANG_WARN_BOOL_CONVERSION = YES;
				CLANG_WARN_COMMA = YES;
				CLANG_WARN_CONSTANT_CONVERSION = YES;
				CLANG_WARN_DEPRECATED_OBJC_IMPLEMENTATIONS = YES;
				CLANG_WARN_DIRECT_OBJC_ISA_USAGE = YES_ERROR;
				CLANG_WARN_DOCUMENTATION_COMMENTS = YES;
				CLANG_WARN_EMPTY_BODY = YES;
				CLANG_WARN_ENUM_CONVERSION = YES;
				CLANG_WARN_INFINITE_RECURSION = YES;
				CLANG_WARN_INT_CONVERSION = YES;
				CLANG_WARN_NON_LITERAL_NULL_CONVERSION = YES;
				CLANG_WARN_OBJC_IMPLICIT_RETAIN_SELF = YES;
				CLANG_WARN_OBJC_LITERAL_CONVERSION = YES;
				CLANG_WARN_OBJC_ROOT_CLASS = YES_ERROR;
				CLANG_WARN_QUOTED_INCLUDE_IN_FRAMEWORK_HEADER = YES;
				CLANG_WARN_RANGE_LOOP_ANALYSIS = YES;
				CLANG_WARN_STRICT_PROTOTYPES = YES;
				CLANG_WARN_SUSPICIOUS_MOVE = YES;
				CLANG_WARN_SUSPICIOUS_MOVES = YES;
				CLANG_WARN_UNREACHABLE_CODE = YES;
				CLANG_WARN__DUPLICATE_METHOD_MATCH = YES;
				"CODE_SIGN_IDENTITY[sdk=iphoneos*]" = "iPhone Developer";
				COPY_PHASE_STRIP = NO;
				CURRENT_PROJECT_VERSION = 1;
				DEBUG_INFORMATION_FORMAT = "dwarf-with-dsym";
				ENABLE_STRICT_OBJC_MSGSEND = YES;
				GCC_C_LANGUAGE_STANDARD = gnu99;
				GCC_NO_COMMON_BLOCKS = YES;
				GCC_TREAT_WARNINGS_AS_ERRORS = YES;
				GCC_WARN_64_TO_32_BIT_CONVERSION = YES;
				GCC_WARN_ABOUT_RETURN_TYPE = YES_ERROR;
				GCC_WARN_UNDECLARED_SELECTOR = YES;
				GCC_WARN_UNINITIALIZED_AUTOS = YES_AGGRESSIVE;
				GCC_WARN_UNUSED_FUNCTION = YES;
				GCC_WARN_UNUSED_VARIABLE = YES;
				IPHONEOS_DEPLOYMENT_TARGET = 12.2;
				MTL_ENABLE_DEBUG_INFO = NO;
				OTHER_CFLAGS = (
					"-Wno-error=unused-command-line-argument",
					"-fobjc-arc-exceptions",
				);
				SDKROOT = iphoneos;
				SWIFT_COMPILATION_MODE = wholemodule;
				SWIFT_OPTIMIZATION_LEVEL = "-O";
				SWIFT_TREAT_WARNINGS_AS_ERRORS = YES;
				SWIFT_VERSION = 5.0;
				TARGETED_DEVICE_FAMILY = "1,2";
				VALIDATE_PRODUCT = YES;
				VERSION_INFO_PREFIX = "";
			};
			name = Release;
		};
		394767A01DBF985400D72256 /* Debug */ = {
			isa = XCBuildConfiguration;
			baseConfigurationReference = 390D1C981E3A2893007F5F46 /* Detox.xcconfig */;
			buildSettings = {
				CLANG_ALLOW_NON_MODULAR_INCLUDES_IN_FRAMEWORK_MODULES = YES;
				CLANG_ENABLE_MODULES = YES;
				CLANG_WARN_DEPRECATED_OBJC_IMPLEMENTATIONS = NO;
				CLANG_WARN_OBJC_IMPLICIT_RETAIN_SELF = NO;
				CLANG_WARN_QUOTED_INCLUDE_IN_FRAMEWORK_HEADER = NO;
				CLANG_WARN_UNREACHABLE_CODE = NO;
				CODE_SIGN_IDENTITY = "";
				DEAD_CODE_STRIPPING = NO;
				DEFINES_MODULE = YES;
				DYLIB_COMPATIBILITY_VERSION = 1;
				DYLIB_CURRENT_VERSION = 1;
				DYLIB_INSTALL_NAME_BASE = "@rpath";
				ENABLE_BITCODE = NO;
				GCC_PREFIX_HEADER = Detox/Detox.pch;
				GCC_WARN_ABOUT_DEPRECATED_FUNCTIONS = NO;
				GCC_WARN_UNUSED_FUNCTION = NO;
				GCC_WARN_UNUSED_VARIABLE = NO;
				HEADER_SEARCH_PATHS = EarlGrey/fishhook;
				INFOPLIST_FILE = Detox/Info.plist;
				INSTALL_PATH = "$(LOCAL_LIBRARY_DIR)/Frameworks";
				LD_RUNPATH_SEARCH_PATHS = (
					"$(inherited)",
					"@executable_path/Frameworks",
					"@loader_path/Frameworks",
					"$(PLATFORM_DIR)/Developer/Library/Frameworks",
				);
				MODULEMAP_FILE = Detox/Detox.modulemap;
				OTHER_CFLAGS = (
					"-Wno-unused-command-line-argument",
					"-fobjc-arc-exceptions",
				);
				OTHER_LDFLAGS = (
					"-ObjC",
					"-all_load",
					"-lstdc++",
					"-Wl,-U,_OBJC_CLASS_$_TIPreferencesController",
				);
				PRODUCT_BUNDLE_IDENTIFIER = com.wix.Detox;
				PRODUCT_NAME = "$(TARGET_NAME)";
				SKIP_INSTALL = YES;
				STRIP_INSTALLED_PRODUCT = NO;
				STRIP_SWIFT_SYMBOLS = NO;
				SUPPORTS_MACCATALYST = NO;
				TARGETED_DEVICE_FAMILY = "1,2";
			};
			name = Debug;
		};
		394767A11DBF985400D72256 /* Release */ = {
			isa = XCBuildConfiguration;
			baseConfigurationReference = 390D1C981E3A2893007F5F46 /* Detox.xcconfig */;
			buildSettings = {
				CLANG_ALLOW_NON_MODULAR_INCLUDES_IN_FRAMEWORK_MODULES = YES;
				CLANG_ENABLE_MODULES = YES;
				CLANG_WARN_DEPRECATED_OBJC_IMPLEMENTATIONS = NO;
				CLANG_WARN_OBJC_IMPLICIT_RETAIN_SELF = NO;
				CLANG_WARN_QUOTED_INCLUDE_IN_FRAMEWORK_HEADER = NO;
				CODE_SIGN_IDENTITY = "";
				DEAD_CODE_STRIPPING = NO;
				DEFINES_MODULE = YES;
				DYLIB_COMPATIBILITY_VERSION = 1;
				DYLIB_CURRENT_VERSION = 1;
				DYLIB_INSTALL_NAME_BASE = "@rpath";
				ENABLE_BITCODE = NO;
				GCC_PREFIX_HEADER = Detox/Detox.pch;
				GCC_WARN_ABOUT_DEPRECATED_FUNCTIONS = NO;
				GCC_WARN_UNUSED_FUNCTION = NO;
				GCC_WARN_UNUSED_VARIABLE = NO;
				HEADER_SEARCH_PATHS = EarlGrey/fishhook;
				INFOPLIST_FILE = Detox/Info.plist;
				INSTALL_PATH = "$(LOCAL_LIBRARY_DIR)/Frameworks";
				LD_RUNPATH_SEARCH_PATHS = (
					"$(inherited)",
					"@executable_path/Frameworks",
					"@loader_path/Frameworks",
					"$(PLATFORM_DIR)/Developer/Library/Frameworks",
				);
				MODULEMAP_FILE = Detox/Detox.modulemap;
				OTHER_CFLAGS = (
					"-Wno-unused-command-line-argument",
					"-fobjc-arc-exceptions",
				);
				OTHER_LDFLAGS = (
					"-ObjC",
					"-all_load",
					"-lstdc++",
					"-Wl,-U,_OBJC_CLASS_$_TIPreferencesController",
				);
				PRODUCT_BUNDLE_IDENTIFIER = com.wix.Detox;
				PRODUCT_NAME = "$(TARGET_NAME)";
				SKIP_INSTALL = YES;
				STRIP_INSTALLED_PRODUCT = NO;
				STRIP_SWIFT_SYMBOLS = NO;
				SUPPORTS_MACCATALYST = NO;
				TARGETED_DEVICE_FAMILY = "1,2";
			};
			name = Release;
		};
/* End XCBuildConfiguration section */

/* Begin XCConfigurationList section */
		3928EFAD1E47404900C19B6E /* Build configuration list for PBXNativeTarget "DetoxUserNotificationTests" */ = {
			isa = XCConfigurationList;
			buildConfigurations = (
				3928EFAE1E47404900C19B6E /* Debug */,
				3928EFAF1E47404900C19B6E /* Release */,
			);
			defaultConfigurationIsVisible = 0;
			defaultConfigurationName = Release;
		};
		394767911DBF985400D72256 /* Build configuration list for PBXProject "Detox" */ = {
			isa = XCConfigurationList;
			buildConfigurations = (
				3947679D1DBF985400D72256 /* Debug */,
				3947679E1DBF985400D72256 /* Release */,
			);
			defaultConfigurationIsVisible = 0;
			defaultConfigurationName = Release;
		};
		3947679F1DBF985400D72256 /* Build configuration list for PBXNativeTarget "Detox" */ = {
			isa = XCConfigurationList;
			buildConfigurations = (
				394767A01DBF985400D72256 /* Debug */,
				394767A11DBF985400D72256 /* Release */,
			);
			defaultConfigurationIsVisible = 0;
			defaultConfigurationName = Release;
		};
/* End XCConfigurationList section */
	};
	rootObject = 3947678E1DBF985400D72256 /* Project object */;
}<|MERGE_RESOLUTION|>--- conflicted
+++ resolved
@@ -23,12 +23,15 @@
 		3928EFBF1E475E4C00C19B6E /* user_notification_push_trigger.json in Resources */ = {isa = PBXBuildFile; fileRef = 3928EFBB1E475E4C00C19B6E /* user_notification_push_trigger.json */; };
 		39319D7A1FCA0DA70045BC17 /* COSTouchVisualizer.framework in CopyFiles */ = {isa = PBXBuildFile; fileRef = 393E66E61FC5F3E90092EE89 /* COSTouchVisualizer.framework */; settings = {ATTRIBUTES = (CodeSignOnCopy, RemoveHeadersOnCopy, ); }; };
 		393E66ED1FC5F3F40092EE89 /* COSTouchVisualizer.framework in Frameworks */ = {isa = PBXBuildFile; fileRef = 393E66E61FC5F3E90092EE89 /* COSTouchVisualizer.framework */; };
-		3946CCCF256280A4000A3606 /* NSObject+DetoxActions.h in Headers */ = {isa = PBXBuildFile; fileRef = 3946CCCD256280A4000A3606 /* NSObject+DetoxActions.h */; settings = {ATTRIBUTES = (Private, ); }; };
-		3946CCD0256280A4000A3606 /* NSObject+DetoxActions.m in Sources */ = {isa = PBXBuildFile; fileRef = 3946CCCE256280A4000A3606 /* NSObject+DetoxActions.m */; };
+		3946CD3E2566EB9E000A3606 /* NSObject+DetoxActions.h in Headers */ = {isa = PBXBuildFile; fileRef = 3946CD3C2566EB9E000A3606 /* NSObject+DetoxActions.h */; settings = {ATTRIBUTES = (Private, ); }; };
+		3946CD3F2566EB9E000A3606 /* NSObject+DetoxActions.m in Sources */ = {isa = PBXBuildFile; fileRef = 3946CD3D2566EB9E000A3606 /* NSObject+DetoxActions.m */; };
+		3946CD442566EBC2000A3606 /* NSObject+DontCrash.h in Headers */ = {isa = PBXBuildFile; fileRef = 3946CD422566EBC2000A3606 /* NSObject+DontCrash.h */; };
+		3946CD452566EBC2000A3606 /* NSObject+DontCrash.m in Sources */ = {isa = PBXBuildFile; fileRef = 3946CD432566EBC2000A3606 /* NSObject+DontCrash.m */; };
+		3946CD492566EBCB000A3606 /* NSObject+DetoxUtils.h in Headers */ = {isa = PBXBuildFile; fileRef = 3946CD472566EBCB000A3606 /* NSObject+DetoxUtils.h */; settings = {ATTRIBUTES = (Private, ); }; };
+		3946CD4A2566EBCB000A3606 /* NSObject+DetoxUtils.m in Sources */ = {isa = PBXBuildFile; fileRef = 3946CD482566EBCB000A3606 /* NSObject+DetoxUtils.m */; };
 		3947679C1DBF985400D72256 /* Detox.h in Headers */ = {isa = PBXBuildFile; fileRef = 3947679A1DBF985400D72256 /* Detox.h */; settings = {ATTRIBUTES = (Public, ); }; };
 		394767F61DBF994200D72256 /* SocketRocket.framework in Frameworks */ = {isa = PBXBuildFile; fileRef = 394767E71DBF992400D72256 /* SocketRocket.framework */; };
 		394D589C1E50B59400556DB9 /* NSBundle+TestsFix.m in Sources */ = {isa = PBXBuildFile; fileRef = 394D589B1E50B59400556DB9 /* NSBundle+TestsFix.m */; };
-<<<<<<< HEAD
 		395AD81924B5EBEA002B382B /* fishhook.h in Headers */ = {isa = PBXBuildFile; fileRef = 395AD81724B5EBEA002B382B /* fishhook.h */; };
 		395AD81A24B5EBEA002B382B /* fishhook.c in Sources */ = {isa = PBXBuildFile; fileRef = 395AD81824B5EBEA002B382B /* fishhook.c */; };
 		396D454425238B780096E7FA /* DetoxPolicy.m in Sources */ = {isa = PBXBuildFile; fileRef = 396D454225238B780096E7FA /* DetoxPolicy.m */; };
@@ -37,12 +40,6 @@
 		396D455325238BB90096E7FA /* UIView+Drawing.h in Headers */ = {isa = PBXBuildFile; fileRef = 396D455125238BB90096E7FA /* UIView+Drawing.h */; };
 		396D455725238BCE0096E7FA /* UIImage+DetoxUtils.m in Sources */ = {isa = PBXBuildFile; fileRef = 396D455525238BCE0096E7FA /* UIImage+DetoxUtils.m */; };
 		396D455825238BCE0096E7FA /* UIImage+DetoxUtils.h in Headers */ = {isa = PBXBuildFile; fileRef = 396D455625238BCE0096E7FA /* UIImage+DetoxUtils.h */; };
-=======
-		3955025C255DC5FA00EFFFE2 /* NSObject+DetoxUtils.h in Headers */ = {isa = PBXBuildFile; fileRef = 3955025A255DC5FA00EFFFE2 /* NSObject+DetoxUtils.h */; settings = {ATTRIBUTES = (Private, ); }; };
-		3955025D255DC5FA00EFFFE2 /* NSObject+DetoxUtils.m in Sources */ = {isa = PBXBuildFile; fileRef = 3955025B255DC5FA00EFFFE2 /* NSObject+DetoxUtils.m */; };
-		396EA67A22E0AE7D0087E4D4 /* ___DTXAddressInfo.h in Headers */ = {isa = PBXBuildFile; fileRef = 396EA67222E0AE7C0087E4D4 /* ___DTXAddressInfo.h */; settings = {ATTRIBUTES = (Private, ); }; };
-		396EA67B22E0AE7D0087E4D4 /* ___DTXAddressInfo.mm in Sources */ = {isa = PBXBuildFile; fileRef = 396EA67922E0AE7C0087E4D4 /* ___DTXAddressInfo.mm */; };
->>>>>>> 5c843a68
 		3976BF02246AC7DE00AA20C7 /* TimeInterval+DetoxUtils.swift in Sources */ = {isa = PBXBuildFile; fileRef = 3976BF01246AC7DE00AA20C7 /* TimeInterval+DetoxUtils.swift */; };
 		3976BF13246C128600AA20C7 /* Swiftier.h in Headers */ = {isa = PBXBuildFile; fileRef = 3976BF12246C128600AA20C7 /* Swiftier.h */; };
 		3976BF15246C139D00AA20C7 /* DTXSwizzlingHelper.h in Headers */ = {isa = PBXBuildFile; fileRef = 3976BF14246C139D00AA20C7 /* DTXSwizzlingHelper.h */; };
@@ -50,17 +47,9 @@
 		397CA78D248010B5005E8A71 /* UISlider+DetoxUtils.m in Sources */ = {isa = PBXBuildFile; fileRef = 397CA78B248010B5005E8A71 /* UISlider+DetoxUtils.m */; };
 		397CA79F2483F07D005E8A71 /* ApproximateEquality.swift in Sources */ = {isa = PBXBuildFile; fileRef = 397CA7982483F07D005E8A71 /* ApproximateEquality.swift */; };
 		397CA7A324840449005E8A71 /* NSException+DetoxUtils.swift in Sources */ = {isa = PBXBuildFile; fileRef = 397CA7A224840449005E8A71 /* NSException+DetoxUtils.swift */; };
-<<<<<<< HEAD
-		3980D10E2448B52C004812DD /* UIView+DetoxActions.m in Sources */ = {isa = PBXBuildFile; fileRef = 3980D0FD2448B52A004812DD /* UIView+DetoxActions.m */; };
-=======
-		397EC9B51E7EDE0B00D5F2BB /* EarlGreyStatistics.h in Headers */ = {isa = PBXBuildFile; fileRef = 397EC9B31E7EDE0B00D5F2BB /* EarlGreyStatistics.h */; settings = {ATTRIBUTES = (Private, ); }; };
-		397EC9B61E7EDE0B00D5F2BB /* EarlGreyStatistics.m in Sources */ = {isa = PBXBuildFile; fileRef = 397EC9B41E7EDE0B00D5F2BB /* EarlGreyStatistics.m */; };
->>>>>>> 5c843a68
 		3980D10F2448B52C004812DD /* UIApplication+DTXAdditions.h in Headers */ = {isa = PBXBuildFile; fileRef = 3980D0FE2448B52A004812DD /* UIApplication+DTXAdditions.h */; };
 		3980D1102448B52C004812DD /* DTXSyntheticEvents.m in Sources */ = {isa = PBXBuildFile; fileRef = 3980D0FF2448B52A004812DD /* DTXSyntheticEvents.m */; };
-		3980D1112448B52C004812DD /* NSObject+DontCrash.m in Sources */ = {isa = PBXBuildFile; fileRef = 3980D1002448B52B004812DD /* NSObject+DontCrash.m */; };
 		3980D1122448B52C004812DD /* UIApplication+DTXAdditions.m in Sources */ = {isa = PBXBuildFile; fileRef = 3980D1012448B52B004812DD /* UIApplication+DTXAdditions.m */; };
-		3980D1132448B52C004812DD /* NSObject+DontCrash.h in Headers */ = {isa = PBXBuildFile; fileRef = 3980D1022448B52B004812DD /* NSObject+DontCrash.h */; };
 		3980D1142448B52C004812DD /* DTXTouchInjector.h in Headers */ = {isa = PBXBuildFile; fileRef = 3980D1032448B52B004812DD /* DTXTouchInjector.h */; };
 		3980D1162448B52C004812DD /* DTXTouchInfo.m in Sources */ = {isa = PBXBuildFile; fileRef = 3980D1052448B52B004812DD /* DTXTouchInfo.m */; };
 		3980D1172448B52C004812DD /* DTXRunLoopSpinner.h in Headers */ = {isa = PBXBuildFile; fileRef = 3980D1062448B52B004812DD /* DTXRunLoopSpinner.h */; settings = {ATTRIBUTES = (Private, ); }; };
@@ -262,15 +251,18 @@
 		3928EFBA1E475E4C00C19B6E /* user_notification_calendar_trigger.json */ = {isa = PBXFileReference; fileEncoding = 4; lastKnownFileType = text.json; path = user_notification_calendar_trigger.json; sourceTree = "<group>"; };
 		3928EFBB1E475E4C00C19B6E /* user_notification_push_trigger.json */ = {isa = PBXFileReference; fileEncoding = 4; lastKnownFileType = text.json; path = user_notification_push_trigger.json; sourceTree = "<group>"; };
 		393E66E11FC5F3E90092EE89 /* COSTouchVisualizer.xcodeproj */ = {isa = PBXFileReference; lastKnownFileType = "wrapper.pb-project"; name = COSTouchVisualizer.xcodeproj; path = COSTouchVisualizer/Classes/COSTouchVisualizer.xcodeproj; sourceTree = "<group>"; };
-		3946CCCD256280A4000A3606 /* NSObject+DetoxActions.h */ = {isa = PBXFileReference; lastKnownFileType = sourcecode.c.h; path = "NSObject+DetoxActions.h"; sourceTree = "<group>"; };
-		3946CCCE256280A4000A3606 /* NSObject+DetoxActions.m */ = {isa = PBXFileReference; lastKnownFileType = sourcecode.c.objc; path = "NSObject+DetoxActions.m"; sourceTree = "<group>"; };
+		3946CD3C2566EB9E000A3606 /* NSObject+DetoxActions.h */ = {isa = PBXFileReference; fileEncoding = 4; lastKnownFileType = sourcecode.c.h; path = "NSObject+DetoxActions.h"; sourceTree = "<group>"; };
+		3946CD3D2566EB9E000A3606 /* NSObject+DetoxActions.m */ = {isa = PBXFileReference; fileEncoding = 4; lastKnownFileType = sourcecode.c.objc; path = "NSObject+DetoxActions.m"; sourceTree = "<group>"; };
+		3946CD422566EBC2000A3606 /* NSObject+DontCrash.h */ = {isa = PBXFileReference; fileEncoding = 4; lastKnownFileType = sourcecode.c.h; path = "NSObject+DontCrash.h"; sourceTree = "<group>"; };
+		3946CD432566EBC2000A3606 /* NSObject+DontCrash.m */ = {isa = PBXFileReference; fileEncoding = 4; lastKnownFileType = sourcecode.c.objc; path = "NSObject+DontCrash.m"; sourceTree = "<group>"; };
+		3946CD472566EBCB000A3606 /* NSObject+DetoxUtils.h */ = {isa = PBXFileReference; fileEncoding = 4; lastKnownFileType = sourcecode.c.h; path = "NSObject+DetoxUtils.h"; sourceTree = "<group>"; };
+		3946CD482566EBCB000A3606 /* NSObject+DetoxUtils.m */ = {isa = PBXFileReference; fileEncoding = 4; lastKnownFileType = sourcecode.c.objc; path = "NSObject+DetoxUtils.m"; sourceTree = "<group>"; };
 		394767971DBF985400D72256 /* Detox.framework */ = {isa = PBXFileReference; explicitFileType = wrapper.framework; includeInIndex = 0; path = Detox.framework; sourceTree = BUILT_PRODUCTS_DIR; };
 		3947679A1DBF985400D72256 /* Detox.h */ = {isa = PBXFileReference; lastKnownFileType = sourcecode.c.h; path = Detox.h; sourceTree = "<group>"; };
 		3947679B1DBF985400D72256 /* Info.plist */ = {isa = PBXFileReference; lastKnownFileType = text.plist.xml; path = Info.plist; sourceTree = "<group>"; };
 		394767DD1DBF992400D72256 /* SocketRocket.xcodeproj */ = {isa = PBXFileReference; lastKnownFileType = "wrapper.pb-project"; name = SocketRocket.xcodeproj; path = SocketRocket/SocketRocket.xcodeproj; sourceTree = "<group>"; };
 		394D589A1E50B59400556DB9 /* NSBundle+TestsFix.h */ = {isa = PBXFileReference; fileEncoding = 4; lastKnownFileType = sourcecode.c.h; path = "NSBundle+TestsFix.h"; sourceTree = "<group>"; };
 		394D589B1E50B59400556DB9 /* NSBundle+TestsFix.m */ = {isa = PBXFileReference; fileEncoding = 4; lastKnownFileType = sourcecode.c.objc; path = "NSBundle+TestsFix.m"; sourceTree = "<group>"; };
-<<<<<<< HEAD
 		395AD81724B5EBEA002B382B /* fishhook.h */ = {isa = PBXFileReference; fileEncoding = 4; lastKnownFileType = sourcecode.c.h; name = fishhook.h; path = fishhook/fishhook.h; sourceTree = SOURCE_ROOT; };
 		395AD81824B5EBEA002B382B /* fishhook.c */ = {isa = PBXFileReference; fileEncoding = 4; lastKnownFileType = sourcecode.c.c; name = fishhook.c; path = fishhook/fishhook.c; sourceTree = SOURCE_ROOT; };
 		396D454225238B780096E7FA /* DetoxPolicy.m */ = {isa = PBXFileReference; fileEncoding = 4; lastKnownFileType = sourcecode.c.objc; path = DetoxPolicy.m; sourceTree = "<group>"; };
@@ -279,12 +271,6 @@
 		396D455125238BB90096E7FA /* UIView+Drawing.h */ = {isa = PBXFileReference; fileEncoding = 4; lastKnownFileType = sourcecode.c.h; path = "UIView+Drawing.h"; sourceTree = "<group>"; };
 		396D455525238BCE0096E7FA /* UIImage+DetoxUtils.m */ = {isa = PBXFileReference; fileEncoding = 4; lastKnownFileType = sourcecode.c.objc; path = "UIImage+DetoxUtils.m"; sourceTree = "<group>"; };
 		396D455625238BCE0096E7FA /* UIImage+DetoxUtils.h */ = {isa = PBXFileReference; fileEncoding = 4; lastKnownFileType = sourcecode.c.h; path = "UIImage+DetoxUtils.h"; sourceTree = "<group>"; };
-=======
-		3955025A255DC5FA00EFFFE2 /* NSObject+DetoxUtils.h */ = {isa = PBXFileReference; lastKnownFileType = sourcecode.c.h; path = "NSObject+DetoxUtils.h"; sourceTree = "<group>"; };
-		3955025B255DC5FA00EFFFE2 /* NSObject+DetoxUtils.m */ = {isa = PBXFileReference; lastKnownFileType = sourcecode.c.objc; path = "NSObject+DetoxUtils.m"; sourceTree = "<group>"; };
-		396EA67222E0AE7C0087E4D4 /* ___DTXAddressInfo.h */ = {isa = PBXFileReference; fileEncoding = 4; lastKnownFileType = sourcecode.c.h; path = "___DTXAddressInfo.h"; sourceTree = "<group>"; };
-		396EA67922E0AE7C0087E4D4 /* ___DTXAddressInfo.mm */ = {isa = PBXFileReference; fileEncoding = 4; lastKnownFileType = sourcecode.cpp.objcpp; path = "___DTXAddressInfo.mm"; sourceTree = "<group>"; };
->>>>>>> 5c843a68
 		3975C78220272ED500C59ED8 /* src */ = {isa = PBXFileReference; lastKnownFileType = folder; name = src; path = ../src; sourceTree = "<group>"; };
 		3976BF01246AC7DE00AA20C7 /* TimeInterval+DetoxUtils.swift */ = {isa = PBXFileReference; lastKnownFileType = sourcecode.swift; path = "TimeInterval+DetoxUtils.swift"; sourceTree = "<group>"; };
 		3976BF12246C128600AA20C7 /* Swiftier.h */ = {isa = PBXFileReference; fileEncoding = 4; lastKnownFileType = sourcecode.c.h; name = Swiftier.h; path = DTXObjectiveCHelpers/Swiftier.h; sourceTree = SOURCE_ROOT; };
@@ -293,17 +279,9 @@
 		397CA78B248010B5005E8A71 /* UISlider+DetoxUtils.m */ = {isa = PBXFileReference; lastKnownFileType = sourcecode.c.objc; path = "UISlider+DetoxUtils.m"; sourceTree = "<group>"; };
 		397CA7982483F07D005E8A71 /* ApproximateEquality.swift */ = {isa = PBXFileReference; fileEncoding = 4; lastKnownFileType = sourcecode.swift; path = ApproximateEquality.swift; sourceTree = "<group>"; };
 		397CA7A224840449005E8A71 /* NSException+DetoxUtils.swift */ = {isa = PBXFileReference; lastKnownFileType = sourcecode.swift; path = "NSException+DetoxUtils.swift"; sourceTree = "<group>"; };
-<<<<<<< HEAD
-		3980D0FD2448B52A004812DD /* UIView+DetoxActions.m */ = {isa = PBXFileReference; fileEncoding = 4; lastKnownFileType = sourcecode.c.objc; path = "UIView+DetoxActions.m"; sourceTree = "<group>"; };
-=======
-		397EC9B31E7EDE0B00D5F2BB /* EarlGreyStatistics.h */ = {isa = PBXFileReference; fileEncoding = 4; lastKnownFileType = sourcecode.c.h; path = EarlGreyStatistics.h; sourceTree = "<group>"; };
-		397EC9B41E7EDE0B00D5F2BB /* EarlGreyStatistics.m */ = {isa = PBXFileReference; fileEncoding = 4; lastKnownFileType = sourcecode.c.objc; path = EarlGreyStatistics.m; sourceTree = "<group>"; };
->>>>>>> 5c843a68
 		3980D0FE2448B52A004812DD /* UIApplication+DTXAdditions.h */ = {isa = PBXFileReference; fileEncoding = 4; lastKnownFileType = sourcecode.c.h; path = "UIApplication+DTXAdditions.h"; sourceTree = "<group>"; };
 		3980D0FF2448B52A004812DD /* DTXSyntheticEvents.m */ = {isa = PBXFileReference; fileEncoding = 4; lastKnownFileType = sourcecode.c.objc; path = DTXSyntheticEvents.m; sourceTree = "<group>"; };
-		3980D1002448B52B004812DD /* NSObject+DontCrash.m */ = {isa = PBXFileReference; fileEncoding = 4; lastKnownFileType = sourcecode.c.objc; path = "NSObject+DontCrash.m"; sourceTree = "<group>"; };
 		3980D1012448B52B004812DD /* UIApplication+DTXAdditions.m */ = {isa = PBXFileReference; fileEncoding = 4; lastKnownFileType = sourcecode.c.objc; path = "UIApplication+DTXAdditions.m"; sourceTree = "<group>"; };
-		3980D1022448B52B004812DD /* NSObject+DontCrash.h */ = {isa = PBXFileReference; fileEncoding = 4; lastKnownFileType = sourcecode.c.h; path = "NSObject+DontCrash.h"; sourceTree = "<group>"; };
 		3980D1032448B52B004812DD /* DTXTouchInjector.h */ = {isa = PBXFileReference; fileEncoding = 4; lastKnownFileType = sourcecode.c.h; path = DTXTouchInjector.h; sourceTree = "<group>"; };
 		3980D1052448B52B004812DD /* DTXTouchInfo.m */ = {isa = PBXFileReference; fileEncoding = 4; lastKnownFileType = sourcecode.c.objc; path = DTXTouchInfo.m; sourceTree = "<group>"; };
 		3980D1062448B52B004812DD /* DTXRunLoopSpinner.h */ = {isa = PBXFileReference; fileEncoding = 4; lastKnownFileType = sourcecode.c.h; path = DTXRunLoopSpinner.h; sourceTree = "<group>"; };
@@ -594,27 +572,16 @@
 				3980D1012448B52B004812DD /* UIApplication+DTXAdditions.m */,
 				397CA78A248010B5005E8A71 /* UISlider+DetoxUtils.h */,
 				397CA78B248010B5005E8A71 /* UISlider+DetoxUtils.m */,
-<<<<<<< HEAD
 				396D455625238BCE0096E7FA /* UIImage+DetoxUtils.h */,
 				396D455525238BCE0096E7FA /* UIImage+DetoxUtils.m */,
+				3946CD472566EBCB000A3606 /* NSObject+DetoxUtils.h */,
+				3946CD482566EBCB000A3606 /* NSObject+DetoxUtils.m */,
 				3990BA132457248600B608C8 /* UIView+DetoxUtils.h */,
 				3990BA142457248600B608C8 /* UIView+DetoxUtils.m */,
+				3946CD422566EBC2000A3606 /* NSObject+DontCrash.h */,
+				3946CD432566EBC2000A3606 /* NSObject+DontCrash.m */,
 				396D455125238BB90096E7FA /* UIView+Drawing.h */,
 				396D455025238BB90096E7FA /* UIView+Drawing.m */,
-				3980D1022448B52B004812DD /* UIView+DontCrash.h */,
-				3980D1002448B52B004812DD /* UIView+DontCrash.m */,
-=======
-				39FA2BDC250E74210047F419 /* UIImage+DetoxUtils.h */,
-				39FA2BDD250E74210047F419 /* UIImage+DetoxUtils.m */,
-				3955025A255DC5FA00EFFFE2 /* NSObject+DetoxUtils.h */,
-				3955025B255DC5FA00EFFFE2 /* NSObject+DetoxUtils.m */,
-				3990BA132457248600B608C8 /* UIView+DetoxUtils.h */,
-				3990BA142457248600B608C8 /* UIView+DetoxUtils.m */,
-				39E23FF62513AF430035A162 /* UIView+Drawing.h */,
-				39E23FF72513AF430035A162 /* UIView+Drawing.m */,
-				3980D1022448B52B004812DD /* NSObject+DontCrash.h */,
-				3980D1002448B52B004812DD /* NSObject+DontCrash.m */,
->>>>>>> 5c843a68
 				390DED81248906FC00E27BE8 /* UIWindow+DetoxUtils.h */,
 				390DED82248906FC00E27BE8 /* UIWindow+DetoxUtils.m */,
 				392324DE24781CBD00A3D119 /* WebSocket.swift */,
@@ -625,6 +592,8 @@
 		3980D131244C4336004812DD /* Actions */ = {
 			isa = PBXGroup;
 			children = (
+				3946CD3C2566EB9E000A3606 /* NSObject+DetoxActions.h */,
+				3946CD3D2566EB9E000A3606 /* NSObject+DetoxActions.m */,
 				3980D167244DD837004812DD /* UIDatePicker+DetoxActions.h */,
 				3980D168244DD837004812DD /* UIDatePicker+DetoxActions.m */,
 				39CA978A245B13CB00A7FC43 /* UIDevice+DetoxActions.h */,
@@ -633,8 +602,6 @@
 				3980D164244DC8F0004812DD /* UIPickerView+DetoxActions.m */,
 				3980D16B244DDCD7004812DD /* UIScrollView+DetoxActions.h */,
 				3980D16C244DDCD7004812DD /* UIScrollView+DetoxActions.m */,
-				3946CCCD256280A4000A3606 /* NSObject+DetoxActions.h */,
-				3946CCCE256280A4000A3606 /* NSObject+DetoxActions.m */,
 			);
 			path = Actions;
 			sourceTree = "<group>";
@@ -708,6 +675,7 @@
 				3980D1142448B52C004812DD /* DTXTouchInjector.h in Headers */,
 				3990BA28245882EF00B608C8 /* DTXAssertionHandler.h in Headers */,
 				399BF36821933F0C00F96D50 /* ExternalLogging.h in Headers */,
+				3946CD492566EBCB000A3606 /* NSObject+DetoxUtils.h in Headers */,
 				3980D1182448B52C004812DD /* UITouch+DTXAdditions.h in Headers */,
 				3990BA152457248600B608C8 /* UIView+DetoxUtils.h in Headers */,
 				39DC985924BB904D00FFB224 /* ReactNativeSupport.h in Headers */,
@@ -717,26 +685,17 @@
 				3980D1172448B52C004812DD /* DTXRunLoopSpinner.h in Headers */,
 				3980D135244C4373004812DD /* UIView+DetoxMatchers.h in Headers */,
 				3980D16D244DDCD7004812DD /* UIScrollView+DetoxActions.h in Headers */,
+				3946CD3E2566EB9E000A3606 /* NSObject+DetoxActions.h in Headers */,
 				39DC984724BB8E8900FFB224 /* DTXLogging.h in Headers */,
 				396D454525238B780096E7FA /* DetoxPolicy.h in Headers */,
 				3980D165244DC8F0004812DD /* UIPickerView+DetoxActions.h in Headers */,
 				39CE25AB22197F0900D78AA1 /* DetoxInstrumentsManager.h in Headers */,
-<<<<<<< HEAD
 				396D455325238BB90096E7FA /* UIView+Drawing.h in Headers */,
 				395AD81924B5EBEA002B382B /* fishhook.h in Headers */,
-				3980D1132448B52C004812DD /* UIView+DontCrash.h in Headers */,
 				390DED83248906FC00E27BE8 /* UIWindow+DetoxUtils.h in Headers */,
-=======
-				3955025C255DC5FA00EFFFE2 /* NSObject+DetoxUtils.h in Headers */,
-				394767BE1DBF98A700D72256 /* EarlGreyExtensions.h in Headers */,
-				3980D1132448B52C004812DD /* NSObject+DontCrash.h in Headers */,
-				390DED83248906FC00E27BE8 /* UIWindow+DetoxUtils.h in Headers */,
-				39E7AB3A24F40CDE0011CE29 /* fishhook.h in Headers */,
-				3902CAD7211342D000C49D04 /* WXRNLoadIdlingResource.h in Headers */,
-				3946CCCF256280A4000A3606 /* NSObject+DetoxActions.h in Headers */,
->>>>>>> 5c843a68
 				3976BF15246C139D00AA20C7 /* DTXSwizzlingHelper.h in Headers */,
 				3980D11D2448B52C004812DD /* DTXAppleInternals.h in Headers */,
+				3946CD442566EBC2000A3606 /* NSObject+DontCrash.h in Headers */,
 				39EECB7824C0A4D3009C3364 /* DTXAddressInfo.h in Headers */,
 				39EECB8124C0A73F009C3364 /* NSArray+Utils.h in Headers */,
 				39DC985624BB904D00FFB224 /* ReactNativeHeaders.h in Headers */,
@@ -952,35 +911,14 @@
 			buildActionMask = 2147483647;
 			files = (
 				392324E324782AE500A3D119 /* DetoxInit.m in Sources */,
-<<<<<<< HEAD
-				3980D1112448B52C004812DD /* UIView+DontCrash.m in Sources */,
 				39DC985724BB904D00FFB224 /* ReactNativeSupport.m in Sources */,
 				3980D15C244C45EA004812DD /* Action.swift in Sources */,
 				3976BF02246AC7DE00AA20C7 /* TimeInterval+DetoxUtils.swift in Sources */,
 				39996B4D248555AB009B8E45 /* DTXDurationFormatter.m in Sources */,
-=======
-				3980D1112448B52C004812DD /* NSObject+DontCrash.m in Sources */,
-				39E7AB3F24F40DA10011CE29 /* DTXLogging.swift in Sources */,
-				3980D15C244C45EA004812DD /* Action.swift in Sources */,
-				3976BF02246AC7DE00AA20C7 /* TimeInterval+DetoxUtils.swift in Sources */,
-				39996B4D248555AB009B8E45 /* DTXDurationFormatter.m in Sources */,
-				39999EBB2416339E004E6366 /* __DTXDeallocSafeProxy.m in Sources */,
-				394767D51DBF98D900D72256 /* WXRunLoopIdlingResource.m in Sources */,
-				468731A61E6C6D0500F151BE /* EarlGrey+Detox.m in Sources */,
-				39BCE599224BDBF000B0D357 /* ReactNativeSupportNoARC.m in Sources */,
-				397EC9B61E7EDE0B00D5F2BB /* EarlGreyStatistics.m in Sources */,
-				3955025D255DC5FA00EFFFE2 /* NSObject+DetoxUtils.m in Sources */,
-				39FA2BDF250E74210047F419 /* UIImage+DetoxUtils.m in Sources */,
->>>>>>> 5c843a68
 				399BF36921933F0C00F96D50 /* ExternalLogging.m in Sources */,
 				3980D16A244DD837004812DD /* UIDatePicker+DetoxActions.m in Sources */,
 				3980D11B2448B52C004812DD /* DTXRunLoopSpinner.m in Sources */,
 				3980D166244DC8F0004812DD /* UIPickerView+DetoxActions.m in Sources */,
-<<<<<<< HEAD
-=======
-				3946CCD0256280A4000A3606 /* NSObject+DetoxActions.m in Sources */,
-				391FA5EA1E7FD96D0056F82F /* GREYIdlingResourcePrettyPrint.m in Sources */,
->>>>>>> 5c843a68
 				3990BA162457248600B608C8 /* UIView+DetoxUtils.m in Sources */,
 				397CA7A324840449005E8A71 /* NSException+DetoxUtils.swift in Sources */,
 				39DC984824BB8E8900FFB224 /* DTXLogging.m in Sources */,
@@ -989,8 +927,10 @@
 				397CA78D248010B5005E8A71 /* UISlider+DetoxUtils.m in Sources */,
 				3980D15D244C45EA004812DD /* Expectation.swift in Sources */,
 				3980D11A2448B52C004812DD /* DTXTouchInjector.m in Sources */,
+				3946CD3F2566EB9E000A3606 /* NSObject+DetoxActions.m in Sources */,
 				3980D15B244C45EA004812DD /* InvocationManager.swift in Sources */,
 				39DC984924BB8E8900FFB224 /* DTXLogging.swift in Sources */,
+				3946CD452566EBC2000A3606 /* NSObject+DontCrash.m in Sources */,
 				396D455725238BCE0096E7FA /* UIImage+DetoxUtils.m in Sources */,
 				39A34C721E30F10D00BEBB59 /* DetoxAppDelegateProxy.m in Sources */,
 				39EECB7D24C0A5AF009C3364 /* NSThread+DetoxUtils.m in Sources */,
@@ -1004,15 +944,12 @@
 				3980D15E244C45EA004812DD /* Predicate.swift in Sources */,
 				397CA79F2483F07D005E8A71 /* ApproximateEquality.swift in Sources */,
 				39CEFCDB1E34E91B00A09124 /* DetoxUserNotificationDispatcher.swift in Sources */,
-<<<<<<< HEAD
-				3980D10E2448B52C004812DD /* UIView+DetoxActions.m in Sources */,
 				395AD81A24B5EBEA002B382B /* fishhook.c in Sources */,
-=======
->>>>>>> 5c843a68
 				39FFD9471FD730A600C97030 /* DetoxCrashHandler.mm in Sources */,
 				3980D136244C4373004812DD /* UIView+DetoxMatchers.m in Sources */,
 				392324DF24781CBD00A3D119 /* WebSocket.swift in Sources */,
 				390DEDDC248D56F600E27BE8 /* String+LocalizedError.swift in Sources */,
+				3946CD4A2566EBCB000A3606 /* NSObject+DetoxUtils.m in Sources */,
 				3990BA36245AC98C00B608C8 /* DTXAssertionHandler+Swift.swift in Sources */,
 				39CA978D245B13CB00A7FC43 /* UIDevice+DetoxActions.m in Sources */,
 				396D455225238BB90096E7FA /* UIView+Drawing.m in Sources */,
@@ -1234,11 +1171,9 @@
 			isa = XCBuildConfiguration;
 			baseConfigurationReference = 390D1C981E3A2893007F5F46 /* Detox.xcconfig */;
 			buildSettings = {
-				CLANG_ALLOW_NON_MODULAR_INCLUDES_IN_FRAMEWORK_MODULES = YES;
 				CLANG_ENABLE_MODULES = YES;
 				CLANG_WARN_DEPRECATED_OBJC_IMPLEMENTATIONS = NO;
 				CLANG_WARN_OBJC_IMPLICIT_RETAIN_SELF = NO;
-				CLANG_WARN_QUOTED_INCLUDE_IN_FRAMEWORK_HEADER = NO;
 				CLANG_WARN_UNREACHABLE_CODE = NO;
 				CODE_SIGN_IDENTITY = "";
 				DEAD_CODE_STRIPPING = NO;
@@ -1285,11 +1220,9 @@
 			isa = XCBuildConfiguration;
 			baseConfigurationReference = 390D1C981E3A2893007F5F46 /* Detox.xcconfig */;
 			buildSettings = {
-				CLANG_ALLOW_NON_MODULAR_INCLUDES_IN_FRAMEWORK_MODULES = YES;
 				CLANG_ENABLE_MODULES = YES;
 				CLANG_WARN_DEPRECATED_OBJC_IMPLEMENTATIONS = NO;
 				CLANG_WARN_OBJC_IMPLICIT_RETAIN_SELF = NO;
-				CLANG_WARN_QUOTED_INCLUDE_IN_FRAMEWORK_HEADER = NO;
 				CODE_SIGN_IDENTITY = "";
 				DEAD_CODE_STRIPPING = NO;
 				DEFINES_MODULE = YES;
