framework module Detox {
	umbrella header "Detox.h"
	export *

	explicit module Private {
		header "UIView+DetoxMatchers.h"
		header "UIPickerView+DetoxActions.h"
		header "UIDatePicker+DetoxActions.h"
		header "UIScrollView+DetoxActions.h"
		header "DTXAssertionHandler.h"
		header "UIView+DetoxUtils.h"
		header "ReactNativeSupport.h"
		header "DetoxInstrumentsManager.h"
		header "DetoxAppDelegateProxy.h"
		header "UIDevice+DetoxActions.h"
		header "UISlider+DetoxUtils.h"
		header "DTXDurationFormatter.h"
		header "UIWindow+DetoxUtils.h"
		header "DTXAppleInternals.h"
<<<<<<< HEAD
		header "NSThread+DetoxUtils.h"
=======
		header "NSObject+DetoxUtils.h"
		header "NSObject+DetoxActions.h"
>>>>>>> 5c843a68
	}
}<|MERGE_RESOLUTION|>--- conflicted
+++ resolved
@@ -17,11 +17,8 @@
 		header "DTXDurationFormatter.h"
 		header "UIWindow+DetoxUtils.h"
 		header "DTXAppleInternals.h"
-<<<<<<< HEAD
 		header "NSThread+DetoxUtils.h"
-=======
 		header "NSObject+DetoxUtils.h"
 		header "NSObject+DetoxActions.h"
->>>>>>> 5c843a68
 	}
 }