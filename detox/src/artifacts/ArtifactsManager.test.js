const path = require('path');
const sleep = require('../utils/sleep');
const testSummaries = require('./templates/plugin/__mocks__/testSummaries.mock');

describe('ArtifactsManager', () => {
  let proxy;

  beforeEach(() => {
    jest.mock('fs-extra');
    jest.mock('./utils/ArtifactPathBuilder');
    jest.mock('../utils/argparse');
    jest.mock('../utils/logger');

    proxy = {
      get ArtifactPathBuilder() {
        return require('./utils/ArtifactPathBuilder');
      },
      get ArtifactsManager() {
        return require('./ArtifactsManager');
      },
      get logger() {
        return require('../utils/logger');
      },
      get fs() {
        return require('fs-extra');
      },
      get argparse() {
        return require('../utils/argparse');
      },
    };
  });

  describe('when created', () => {
    let artifactsManager;

    beforeEach(() => {
      proxy.argparse.getArgValue.mockImplementation((key) => {
        return (key === 'artifacts-location') ? '/tmp' : '';
      });

      artifactsManager = new proxy.ArtifactsManager();
    });

    it('should provide artifacts location to path builder', async () => {
      expect(proxy.ArtifactPathBuilder).toHaveBeenCalledWith({
        artifactsRootDir: '/tmp',
      });
    });

    it('should correctly terminate itself (without errors)', async () => {
      await artifactsManager.onTerminate();
    });
  });

  describe('when plugin factory is registered', () => {
    let artifactsManager, factory, plugin;

    beforeEach(() => {
      factory = jest.fn().mockReturnValue(plugin = {
        onBeforeLaunchApp: jest.fn(),
      });

      artifactsManager = new proxy.ArtifactsManager();
      artifactsManager.registerArtifactPlugins({ mock: factory });
    });

    it('should get called immediately', () => {
      expect(factory).toHaveBeenCalledWith(expect.objectContaining({
        preparePathForArtifact: expect.any(Function),
        trackArtifact: expect.any(Function),
        untrackArtifact: expect.any(Function),
        requestIdleCallback: expect.any(Function),
      }));
    });
  });

  describe('.artifactsApi', () => {
    let artifactsManager, artifactsApi;
    let testPluginFactory, testPlugin;
    let pathBuilder;

    beforeEach(async () => {
      testPlugin = null;
      testPluginFactory = (api) => {
        artifactsApi = api;

        return (testPlugin = {
          name: 'testPlugin',
          disable: jest.fn(),
          onBootDevice: jest.fn(),
          onBeforeShutdownDevice: jest.fn(),
          onShutdownDevice: jest.fn(),
<<<<<<< HEAD
          onBeforeTerminateApp: jest.fn(),
=======
          onBeforeUninstallApp: jest.fn(),
>>>>>>> 40e052e1
          onBeforeLaunchApp: jest.fn(),
          onLaunchApp: jest.fn(),
          onUserAction: jest.fn(),
          onBeforeAll: jest.fn(),
          onBeforeEach: jest.fn(),
          onAfterEach: jest.fn(),
          onAfterAll: jest.fn(),
          onTerminate: jest.fn(),
        });
      };

      pathBuilder = {
        buildPathForTestArtifact: jest.fn(),
      };

      artifactsManager = new proxy.ArtifactsManager(pathBuilder);
      artifactsManager.registerArtifactPlugins({ testPluginFactory });
    });

    describe('.preparePathForArtifact()', () => {
      let argparse, fs;

      beforeEach(() => {
        argparse = require('../utils/argparse');
        fs = require('fs-extra');
      });

      it('should prepare directory for test artifact at given path', async () => {
        const testSummary = {};
        const givenArtifactPath = path.join('artifacts', 'something', 'startup.log');
        pathBuilder.buildPathForTestArtifact.mockReturnValue(givenArtifactPath);

        const returnedArtifactPath = await artifactsApi.preparePathForArtifact('test', testSummary);

        expect(pathBuilder.buildPathForTestArtifact).toHaveBeenCalledWith('test', testSummary);
        expect(returnedArtifactPath).toBe(givenArtifactPath);
        expect(fs.ensureDir).toHaveBeenCalledWith(path.join('artifacts', 'something'));
      });
    });

    describe('.trackArtifact()', () => {
      it('should mark artifact to be discarded when Detox is being terminated', async () => {
        const artifact = {
          discard: jest.fn(),
        };

        artifactsApi.trackArtifact(artifact);
        expect(artifact.discard).not.toHaveBeenCalled();
        await artifactsManager.onTerminate();
        expect(artifact.discard).toHaveBeenCalled();
      });
    });

    describe('.untrackArtifact()', () => {
      it('should mark artifact as the one that does not have to be discarded when Detox is being terminated', async () => {
        const artifact = {
          discard: jest.fn(),
        };

        artifactsApi.trackArtifact(artifact);
        artifactsApi.untrackArtifact(artifact);

        expect(artifact.discard).not.toHaveBeenCalled();
        await artifactsManager.onTerminate();
        expect(artifact.discard).not.toHaveBeenCalled();
      });
    });

    describe('.requestIdleCallback()', () => {
      let callbacks, resolves, rejects;

      beforeEach(() => {
        callbacks = new Array(3);
        resolves = new Array(3);
        rejects = new Array(3);

        [0, 1, 2].forEach((index) => {
          callbacks[index] = jest.fn().mockImplementation(() => {
            return new Promise((resolve, reject) => {
              resolves[index] = async (value) => { resolve(value); await sleep(0); };
              rejects[index] = async (value) => { reject(value); await sleep(0); };
            });
          });
        });
      });

      it('should enqueue an async operation to a queue that executes operations only one by one', async () => {
        artifactsApi.requestIdleCallback(callbacks[0], testPlugin); await sleep(0);
        expect(callbacks[0]).toHaveBeenCalled();

        artifactsApi.requestIdleCallback(callbacks[1], testPlugin);
        artifactsApi.requestIdleCallback(callbacks[2], testPlugin);

        expect(callbacks[1]).not.toHaveBeenCalled();
        expect(callbacks[2]).not.toHaveBeenCalled();

        await resolves[0]();
        expect(callbacks[1]).toHaveBeenCalled();
        expect(callbacks[2]).not.toHaveBeenCalled();

        await resolves[1]();
        expect(callbacks[2]).toHaveBeenCalled();
      });

      it('should catch errors, report them if callback fails, and move on ', async () => {
        artifactsApi.requestIdleCallback(callbacks[0], testPlugin); await sleep(0);
        await rejects[0](new Error('test onIdleCallback error'));

        expect(proxy.logger.error.mock.calls).toMatchSnapshot();

        artifactsApi.requestIdleCallback(callbacks[1], testPlugin); await sleep(0);
        expect(callbacks[1]).toHaveBeenCalled();
      });

      it('should work correctly even when operations are flushed on Detox termination', async () => {
        artifactsApi.requestIdleCallback(callbacks[0], testPlugin);
        artifactsApi.requestIdleCallback(callbacks[1], testPlugin);
        artifactsApi.requestIdleCallback(callbacks[2], testPlugin);
        artifactsManager.onTerminate();
        await sleep(0);

        expect(callbacks[0]).toHaveBeenCalledTimes(1);
        expect(callbacks[1]).toHaveBeenCalledTimes(1);
        expect(callbacks[2]).toHaveBeenCalledTimes(1);

        await Promise.all(resolves.map(r => r()));

        expect(callbacks[0]).toHaveBeenCalledTimes(1);
        expect(callbacks[1]).toHaveBeenCalledTimes(1);
        expect(callbacks[2]).toHaveBeenCalledTimes(1);
      });
    });

    describe('hooks', () => {
      describe('error handling', () => {
        function itShouldCatchErrorsOnPhase(hookName, argFactory) {
          it(`should catch .${hookName} errors`, async () => {
            testPlugin[hookName].mockImplementation(() => {
              throw new Error(`test ${hookName} error`);
            });

            await artifactsManager[hookName](argFactory());
            expect(proxy.logger.warn.mock.calls).toMatchSnapshot();
          });
        }

        itShouldCatchErrorsOnPhase('onBeforeAll', () => undefined);

        itShouldCatchErrorsOnPhase('onBeforeEach', () => testSummaries.running());

        itShouldCatchErrorsOnPhase('onAfterEach', () => testSummaries.passed());

        itShouldCatchErrorsOnPhase('onAfterAll', () => undefined);

        itShouldCatchErrorsOnPhase('onTerminate', () => undefined);

        itShouldCatchErrorsOnPhase('onBootDevice', () => ({
          coldBoot: false,
          deviceId: 'testDeviceId',
        }));

        itShouldCatchErrorsOnPhase('onUserAction', () => ({
          type: 'takeScreenshot',
          options: {
            name: 'open app',
          }
        }));

        itShouldCatchErrorsOnPhase('onBeforeShutdownDevice', () => ({
          deviceId: 'testDeviceId'
        }));

        itShouldCatchErrorsOnPhase('onShutdownDevice', () => ({
          deviceId: 'testDeviceId'
        }));

        itShouldCatchErrorsOnPhase('onBeforeLaunchApp', () => ({
          bundleId: 'testBundleId',
          deviceId: 'testDeviceId',
        }));

        itShouldCatchErrorsOnPhase('onLaunchApp', () => ({
          bundleId: 'testBundleId',
          deviceId: 'testDeviceId',
          pid: 2018,
        }));

        itShouldCatchErrorsOnPhase('onBeforeTerminateApp', () => ({
          bundleId: 'testBundleId',
          deviceId: 'testDeviceId',
        }));

        itShouldCatchErrorsOnPhase('onBeforeUninstallApp', () => ({
          bundleId: 'testBundleId',
          deviceId: 'testDeviceId',
        }));
      });

      describe('onBeforeAll', () => {
        it('should call onBeforeAll in plugins', async () => {
          expect(testPlugin.onBeforeAll).not.toHaveBeenCalled();
          await artifactsManager.onBeforeAll();
          expect(testPlugin.onBeforeAll).toHaveBeenCalled();
        });
      });

      describe('onBeforeEach', () => {
        it('should call onBeforeEach in plugins with the passed argument', async () => {
          const testSummary = testSummaries.running();

          expect(testPlugin.onBeforeEach).not.toHaveBeenCalled();
          await artifactsManager.onBeforeEach(testSummary);
          expect(testPlugin.onBeforeEach).toHaveBeenCalledWith(testSummary);
        });
      });

      describe('onAfterEach', () => {
        it('should call onAfterEach in plugins with the passed argument', async () => {
          const testSummary = testSummaries.passed();

          expect(testPlugin.onAfterEach).not.toHaveBeenCalled();
          await artifactsManager.onAfterEach(testSummary);
          expect(testPlugin.onAfterEach).toHaveBeenCalledWith(testSummary);
        });
      });

      describe('onAfterAll', () => {
        it('should call onAfterAll in plugins', async () => {
          expect(testPlugin.onAfterAll).not.toHaveBeenCalled();
          await artifactsManager.onAfterAll();
          expect(testPlugin.onAfterAll).toHaveBeenCalled();
        });
      });

      describe('onTerminate', () => {
        it('should call onTerminate in plugins', async () => {
          expect(testPlugin.onTerminate).not.toHaveBeenCalled();
          await artifactsManager.onTerminate();
          expect(testPlugin.onTerminate).toHaveBeenCalled();
        });
      });

      describe('onBootDevice', () => {
        it('should call onBootDevice in plugins', async () => {
          const bootInfo = {
            coldBoot: false,
            deviceId: 'testDeviceId',
          };

          expect(testPlugin.onBootDevice).not.toHaveBeenCalled();
          await artifactsManager.onBootDevice(bootInfo);
          expect(testPlugin.onBootDevice).toHaveBeenCalledWith(bootInfo);
        });
      });

      describe('onBeforeTerminateApp', () => {
        it('should call onBeforeTerminateApp in plugins', async () => {
          const terminateInfo = {
            deviceId: 'testDeviceId',
            bundleId: 'testBundleId',
          };

          expect(testPlugin.onBeforeTerminateApp).not.toHaveBeenCalled();
          await artifactsManager.onBeforeTerminateApp(terminateInfo);
          expect(testPlugin.onBeforeTerminateApp).toHaveBeenCalledWith(terminateInfo);
        });
      });

      describe('onBeforeUninstallApp', () => {
        it('should call onBeforeUninstallApp in plugins', async () => {
          const uninstallInfo = {
            deviceId: 'testDeviceId',
            bundleId: 'testBundleId',
          };

          expect(testPlugin.onBeforeUninstallApp).not.toHaveBeenCalled();
          await artifactsManager.onBeforeUninstallApp(uninstallInfo);
          expect(testPlugin.onBeforeUninstallApp).toHaveBeenCalledWith(uninstallInfo);
        });
      });

      describe('onBeforeShutdownDevice', () => {
        it('should call onBeforeShutdownDevice in plugins', async () => {
          const shutdownInfo = {
            deviceId: 'testDeviceId',
          };

          expect(testPlugin.onBeforeShutdownDevice).not.toHaveBeenCalled();
          await artifactsManager.onBeforeShutdownDevice(shutdownInfo);
          expect(testPlugin.onBeforeShutdownDevice).toHaveBeenCalledWith(shutdownInfo);
        });
      });

      describe('onShutdownDevice', () => {
        it('should call onShutdownDevice in plugins', async () => {
          const shutdownInfo = {
            deviceId: 'testDeviceId',
          };

          expect(testPlugin.onShutdownDevice).not.toHaveBeenCalled();
          await artifactsManager.onShutdownDevice(shutdownInfo);
          expect(testPlugin.onShutdownDevice).toHaveBeenCalledWith(shutdownInfo);
        });
      });
    });

    describe('onUserAction', () => {
      it('should call onUserAction in plugins', async () => {
        const actionInfo = {
          type: 'takeScreenshot',
          options: {
            name: 'open app',
          },
        };

        await artifactsManager.onUserAction(actionInfo);
        expect(testPlugin.onUserAction).toHaveBeenCalledWith(actionInfo);
      });
    });

    describe('onBeforeLaunchApp', () => {
      it('should call onBeforeLaunchApp in plugins', async () => {
        const launchInfo = {
          deviceId: 'testDeviceId',
          bundleId: 'testBundleId',
        };

        expect(testPlugin.onBeforeLaunchApp).not.toHaveBeenCalledWith(launchInfo);
        await artifactsManager.onBeforeLaunchApp(launchInfo);
        expect(testPlugin.onBeforeLaunchApp).toHaveBeenCalledWith(launchInfo);
      });
    });

    describe('onLaunchApp', () => {
      it('should call onLaunchApp in plugins', async () => {
        const launchInfo = {
          deviceId: 'testDeviceId',
          bundleId: 'testBundleId',
          pid: 2018,
        };

        await artifactsManager.onBeforeLaunchApp({ ...launchInfo, pid: NaN });

        expect(testPlugin.onLaunchApp).not.toHaveBeenCalled();
        await artifactsManager.onLaunchApp(launchInfo);
        expect(testPlugin.onLaunchApp).toHaveBeenCalledWith(launchInfo);
      });
    });
  });
});<|MERGE_RESOLUTION|>--- conflicted
+++ resolved
@@ -90,11 +90,8 @@
           onBootDevice: jest.fn(),
           onBeforeShutdownDevice: jest.fn(),
           onShutdownDevice: jest.fn(),
-<<<<<<< HEAD
+          onBeforeUninstallApp: jest.fn(),
           onBeforeTerminateApp: jest.fn(),
-=======
-          onBeforeUninstallApp: jest.fn(),
->>>>>>> 40e052e1
           onBeforeLaunchApp: jest.fn(),
           onLaunchApp: jest.fn(),
           onUserAction: jest.fn(),
