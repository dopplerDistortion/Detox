const _ = require('lodash');
const debug = require('../utils/debug'); // debug utils, leave here even if unused
const { traceCall } = require('../utils/trace');
const log = require('../utils/logger').child({ __filename });

class Device {
  constructor({
    behaviorConfig,
    deviceConfig,
    deviceDriver,
    emitter,
    sessionConfig
  }) {
    this._behaviorConfig = behaviorConfig;
    this._deviceConfig = deviceConfig;
    this._sessionConfig = sessionConfig;
    this._emitter = emitter;
    this._processes = {};
    this.deviceDriver = deviceDriver;
    this.deviceDriver.validateDeviceConfig(deviceConfig);
    this.debug = debug;
  }

  async prepare() {
    await this.deviceDriver.prepare();

    this._deviceId = await traceCall('acquireDevice', () =>
      this.deviceDriver.acquireFreeDevice(this._deviceConfig.device || this._deviceConfig.name));
    this._bundleId = await this.deviceDriver.getBundleIdFromBinary(this._deviceConfig.binaryPath);
  }

<<<<<<< HEAD
  async launchApp(params = {}, bundleId = this._bundleId) {
    return traceCall('launchApp', () =>
      this._doLaunchApp(params, bundleId));
=======
  async launchApp(params = {newInstance: false}, bundleId) {
    return traceCall('launchApp', () => this._doLaunchApp(params, bundleId));
>>>>>>> 29202b88
  }

  async _doLaunchApp(params, bundleId) {
    const deviceId = this._deviceId;
    const payloadParams = ['url', 'userNotification', 'userActivity'];
    const hasPayload = this._assertHasSingleParam(payloadParams, params);
    const newInstance = params.newInstance !== undefined
      ? params.newInstance
      : this._processes[bundleId] == null;

    if (params.delete) {
      await this._terminateApp();
      await this._reinstallApp();
    } else if (newInstance) {
      await this._terminateApp();
    }

    const baseLaunchArgs = {
      ...this._deviceConfig.launchArgs,
      ...params.launchArgs,
    };

    if (params.url) {
      baseLaunchArgs['detoxURLOverride'] = params.url;
      if (params.sourceApp) {
        baseLaunchArgs['detoxSourceAppOverride'] = params.sourceApp;
      }
    } else if (params.userNotification) {
      this._createPayloadFileAndUpdatesParamsObject('userNotification', 'detoxUserNotificationDataURL', params, baseLaunchArgs);
    } else if (params.userActivity) {
      this._createPayloadFileAndUpdatesParamsObject('userActivity', 'detoxUserActivityDataURL', params, baseLaunchArgs);
    }

    if (params.permissions) {
      await this.deviceDriver.setPermissions(deviceId, bundleId, params.permissions);
    }

    if (params.disableTouchIndicators) {
      baseLaunchArgs['detoxDisableTouchIndicators'] = true;
    }

    if (this._isAppInBackground(params, bundleId)) {
      if (hasPayload) {
        await this.deviceDriver.deliverPayload({...params, delayPayload: true});
      }
    }

<<<<<<< HEAD
    const processId = await this.deviceDriver.launchApp(deviceId, bundleId, this._prepareLaunchArgs(baseLaunchArgs), params.languageAndLocale);
    this._processes[bundleId] = processId;
=======
    let processId;
    if (this._behaviorConfig.launchApp === 'manual') {
      processId = await this.deviceDriver.waitForAppLaunch(this._deviceId, _bundleId, this._prepareLaunchArgs(baseLaunchArgs), params.languageAndLocale);
    } else {
      processId = await this.deviceDriver.launchApp(this._deviceId, _bundleId, this._prepareLaunchArgs(baseLaunchArgs), params.languageAndLocale);
      await this.deviceDriver.waitUntilReady();
      await this.deviceDriver.waitForActive();
    }
    this._processes[_bundleId] = processId;
>>>>>>> 29202b88

    await this._emitter.emit('appReady', {
      deviceId,
      bundleId,
      pid: processId,
    });

    if(params.detoxUserNotificationDataURL) {
      await this.deviceDriver.cleanupRandomDirectory(params.detoxUserNotificationDataURL);
    }

    if(params.detoxUserActivityDataURL) {
      await this.deviceDriver.cleanupRandomDirectory(params.detoxUserActivityDataURL);
    }
  }

  get id() {
    return this._deviceId;
  }

  get name() {
    return this.deviceDriver.name;
  }

  get type() {
    return this._deviceConfig.type;
  }

  async takeScreenshot(name) {
    if (!name) {
      throw new Error('Cannot take a screenshot with an empty name.');
    }

    return this.deviceDriver.takeScreenshot(this._deviceId, name);
  }

  async captureViewHierarchy(name = 'capture') {
    return this.deviceDriver.captureViewHierarchy(this._deviceId, name);
  }

  _createPayloadFileAndUpdatesParamsObject(key, launchKey, params, baseLaunchArgs) {
    const payloadFilePath = this.deviceDriver.createPayloadFile(params[key]);
    baseLaunchArgs[launchKey] = payloadFilePath;
    //`params` will be used later for `predeliverPayload`, so remove the actual notification and add the file URL
    delete params[key];
    params[launchKey] = payloadFilePath;
  }

  _isAppInBackground(params, bundleId) {
    return !params.delete && !params.newInstance && this._processes[bundleId];
  }

  _assertHasSingleParam(singleParams, params) {
    let paramsCounter = 0;

    singleParams.forEach((item) => {
      if(params[item]) {
        paramsCounter += 1;
      }
    });
    if (paramsCounter > 1) {
      throw new Error(`Call to 'launchApp(${JSON.stringify(params)})' must contain only one of ${JSON.stringify(singleParams)}.`);
    }
    return (paramsCounter === 1);
  }

  /**
   * @deprecated
   */
  async relaunchApp(params = {}, bundleId) {
    if (params.newInstance === undefined) {
      params['newInstance'] = true;
    }
    await this.launchApp(params, bundleId);
  }

  async sendToHome() {
    await this.deviceDriver.sendToHome(this._deviceId);
    await this.deviceDriver.waitForBackground();
  }

  async setBiometricEnrollment(toggle) {
    const yesOrNo = toggle ? 'YES' : 'NO';
    await this.deviceDriver.setBiometricEnrollment(this._deviceId, yesOrNo);
  }

  async matchFace() {
    await this.deviceDriver.matchFace(this._deviceId);
    await this.deviceDriver.waitForActive();
  }

  async unmatchFace() {
    await this.deviceDriver.unmatchFace(this._deviceId);
    await this.deviceDriver.waitForActive();
  }

  async matchFinger() {
    await this.deviceDriver.matchFinger(this._deviceId);
    await this.deviceDriver.waitForActive();
  }

  async unmatchFinger() {
    await this.deviceDriver.unmatchFinger(this._deviceId);
    await this.deviceDriver.waitForActive();
  }

  async shake() {
    await this.deviceDriver.shake(this._deviceId);
  }

  async terminateApp(bundleId) {
    const _bundleId = bundleId || this._bundleId;
    await this.deviceDriver.terminate(this._deviceId, _bundleId);
  }

  async installApp(binaryPath, testBinaryPath) {
    const _binaryPath = binaryPath || this._deviceConfig.binaryPath;
    const _testBinaryPath = testBinaryPath || this._deviceConfig.testBinaryPath;
    await traceCall('appInstall', () =>
      this.deviceDriver.installApp(this._deviceId, _binaryPath, _testBinaryPath));
  }

  async uninstallApp(bundleId) {
    const _bundleId = bundleId || this._bundleId;
    await traceCall('appUninstall', () =>
      this.deviceDriver.uninstallApp(this._deviceId, _bundleId));
  }

  async installUtilBinaries() {
    const paths = this._deviceConfig.utilBinaryPaths;
    if (paths) {
      await traceCall('installUtilBinaries', () =>
        this.deviceDriver.installUtilBinaries(this._deviceId, paths));
    }
  }

  async reloadReactNative() {
    await traceCall('reloadRN', () =>
      this.deviceDriver.reloadReactNative());
  }

  async openURL(params) {
    if (typeof params !== 'object' || !params.url) {
      throw new Error(`openURL must be called with JSON params, and a value for 'url' key must be provided. example: await device.openURL({url: "url", sourceApp[optional]: "sourceAppBundleID"}`);
    }

    await this.deviceDriver.deliverPayload(params, this._deviceId);
  }

  async shutdown() {
    await this.deviceDriver.shutdown(this._deviceId);
  }

  async setOrientation(orientation) {
    await this.deviceDriver.setOrientation(this._deviceId, orientation);
  }

  async setLocation(lat, lon) {
    lat = String(lat);
    lon = String(lon);
    await this.deviceDriver.setLocation(this._deviceId, lat, lon);
  }

  async reverseTcpPort(port) {
    await this.deviceDriver.reverseTcpPort(this._deviceId, port);
  }

  async unreverseTcpPort(port) {
    await this.deviceDriver.unreverseTcpPort(this._deviceId, port);
  }

  async clearKeychain() {
    await this.deviceDriver.clearKeychain(this._deviceId);
  }

  async _sendPayload(key, params) {
    const payloadFilePath = this.deviceDriver.createPayloadFile(params);
    const payload = {
      [key]: payloadFilePath,
    };
    await this.deviceDriver.deliverPayload(payload, this._deviceId);
    this.deviceDriver.cleanupRandomDirectory(payloadFilePath);
  }

  async sendUserActivity(params) {
    await this._sendPayload('detoxUserActivityDataURL', params);
  }

  async sendUserNotification(params) {
    await this._sendPayload('detoxUserNotificationDataURL', params);
  }

  async setURLBlacklist(urlList) {
    await this.deviceDriver.setURLBlacklist(urlList);
  }

  async enableSynchronization() {
    await this.deviceDriver.enableSynchronization();
  }

  async disableSynchronization() {
    await this.deviceDriver.disableSynchronization();
  }

  async resetContentAndSettings() {
    await this.deviceDriver.resetContentAndSettings(this._deviceId);
  }

  getPlatform() {
    return this.deviceDriver.getPlatform(this._deviceId);
  }

  async _cleanup() {
    await this.deviceDriver.cleanup(this._deviceId, this._bundleId);
  }

  async pressBack() {
    await this.deviceDriver.pressBack(this._deviceId);
  }

  getUiDevice() {
    return this.deviceDriver.getUiDevice();
  }

  async setStatusBar(params) {
    await this.deviceDriver.setStatusBar(this._deviceId, params);
  }

  async resetStatusBar() {
    await this.deviceDriver.resetStatusBar(this._deviceId);
  }

  _defaultLaunchArgs() {
    return {
      'detoxServer': this._sessionConfig.server,
      'detoxSessionId': this._sessionConfig.sessionId
    };
  }

  _prepareLaunchArgs(additionalLaunchArgs) {
    const launchArgs = _.merge(this._defaultLaunchArgs(), additionalLaunchArgs);
    return launchArgs;
  }

  async _terminateApp() {
    await this.deviceDriver.terminate(this._deviceId, this._bundleId);
    this._processes[this._bundleId] = undefined;
  }

  async _reinstallApp() {
    await this.deviceDriver.uninstallApp(this._deviceId, this._bundleId);
    await this.deviceDriver.installApp(this._deviceId, this._deviceConfig.binaryPath, this._deviceConfig.testBinaryPath);
  }
}

module.exports = Device;<|MERGE_RESOLUTION|>--- conflicted
+++ resolved
@@ -29,14 +29,8 @@
     this._bundleId = await this.deviceDriver.getBundleIdFromBinary(this._deviceConfig.binaryPath);
   }
 
-<<<<<<< HEAD
   async launchApp(params = {}, bundleId = this._bundleId) {
-    return traceCall('launchApp', () =>
-      this._doLaunchApp(params, bundleId));
-=======
-  async launchApp(params = {newInstance: false}, bundleId) {
     return traceCall('launchApp', () => this._doLaunchApp(params, bundleId));
->>>>>>> 29202b88
   }
 
   async _doLaunchApp(params, bundleId) {
@@ -84,20 +78,15 @@
       }
     }
 
-<<<<<<< HEAD
-    const processId = await this.deviceDriver.launchApp(deviceId, bundleId, this._prepareLaunchArgs(baseLaunchArgs), params.languageAndLocale);
-    this._processes[bundleId] = processId;
-=======
     let processId;
     if (this._behaviorConfig.launchApp === 'manual') {
-      processId = await this.deviceDriver.waitForAppLaunch(this._deviceId, _bundleId, this._prepareLaunchArgs(baseLaunchArgs), params.languageAndLocale);
+      processId = await this.deviceDriver.waitForAppLaunch(deviceId, bundleId, this._prepareLaunchArgs(baseLaunchArgs), params.languageAndLocale);
     } else {
-      processId = await this.deviceDriver.launchApp(this._deviceId, _bundleId, this._prepareLaunchArgs(baseLaunchArgs), params.languageAndLocale);
+      processId = await this.deviceDriver.launchApp(deviceId, bundleId, this._prepareLaunchArgs(baseLaunchArgs), params.languageAndLocale);
       await this.deviceDriver.waitUntilReady();
       await this.deviceDriver.waitForActive();
     }
-    this._processes[_bundleId] = processId;
->>>>>>> 29202b88
+    this._processes[bundleId] = processId;
 
     await this._emitter.emit('appReady', {
       deviceId,
