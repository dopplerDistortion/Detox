--- conflicted
+++ resolved
@@ -21,16 +21,12 @@
     this._bundleId = await this.deviceDriver.getBundleIdFromBinary(this._deviceConfig.binaryPath);
   }
 
-<<<<<<< HEAD
   async launchApp(params = {}, bundleId = this._bundleId) {
-    const deviceId = this._deviceId;
-=======
-  async launchApp(params = {newInstance: false}, bundleId) {
     return traceCall('launchApp', () =>
       this._doLaunchApp(params, bundleId));
   }
   async _doLaunchApp(params, bundleId) {
->>>>>>> c243ca17
+    const deviceId = this._deviceId;
     const payloadParams = ['url', 'userNotification', 'userActivity'];
     const hasPayload = this._assertHasSingleParam(payloadParams, params);
     const newInstance = params.newInstance !== undefined
