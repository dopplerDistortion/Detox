--- conflicted
+++ resolved
@@ -22,76 +22,6 @@
 
 class Fbsimctl {
 
-<<<<<<< HEAD
-=======
-  constructor() {
-    this._operationCounter = 0;
-  }
-
-  async list(device) {
-    const statusLogs = {
-      trying: `Listing devices...`
-    };
-    const query = this._getQueryFromDevice(device);
-    const options = {args: `${query} --first 1 --simulators list`};
-    let result = {};
-    let simId;
-    try {
-      result = await this._execFbsimctlCommand(options, statusLogs, 1);
-      const parsedJson = JSON.parse(result.stdout);
-      simId = _.get(parsedJson, 'subject.udid');
-    } catch (ex) {
-      log.error(ex);
-    }
-
-    if (!simId) {
-      throw new Error('Can\'t find a simulator to match with \'' + device + '\', run \'fbsimctl list\' to list your supported devices.\n'
-                      + 'It is advised to only state a device type, and not to state iOS version, e.g. \'iPhone 7\'');
-    }
-
-    return simId;
-  }
-
-  async boot(udid) {
-    let initialState;
-    await retry({retries: 10, interval: 1000}, async () => {
-      const initialStateCmdResult = await this._execFbsimctlCommand({args: `${udid} list`}, undefined, 1);
-      initialState = _.get(initialStateCmdResult, 'stdout', '') === '' ? undefined :
-                     _.get(JSON.parse(_.get(initialStateCmdResult, 'stdout')), 'subject.state');
-      if (initialState === undefined) {
-        log.info(`Couldn't get the state of ${udid}`);
-        throw `Couldn't get the state of the device`;
-      }
-      if (initialState === 'Shutting Down') {
-        log.info(`Waiting for device ${udid} to shut down`);
-        throw `The device is in 'Shutting Down' state`;
-      }
-    });
-
-    if (initialState === 'Booted') {
-      log.info(`Device ${udid} is already booted`);
-      return;
-    }
-
-    if (initialState === 'Booting') {
-      log.info(`Device ${udid} is already booting`);
-    } else {
-      const launchBin = "/bin/bash -c '`xcode-select -p`/Applications/Simulator.app/Contents/MacOS/Simulator " +
-                        `--args -CurrentDeviceUDID ${udid} -ConnectHardwareKeyboard 0 ` +
-                        "-DeviceSetPath $HOME/Library/Developer/CoreSimulator/Devices > /dev/null 2>&1 < /dev/null &'";
-      await exec.execWithRetriesAndLogs(launchBin, undefined, {
-        trying: `Launching device ${udid}...`,
-        successful: ''
-      }, 1);
-    }
-
-    return await this._execFbsimctlCommand({args: `--state booted ${udid} list`}, {
-      trying: `Waiting for device ${udid} to boot...`,
-      successful: `Device ${udid} booted`
-    });
-  }
-
->>>>>>> faf73851
   async install(udid, absPath) {
     const statusLogs = {
       trying: `Installing ${absPath}...`,
@@ -122,15 +52,9 @@
 
     const logsInfo = new LogsInfo(udid);
     const launchBin = `/bin/cat /dev/null >${logsInfo.absStdout} 2>${logsInfo.absStderr} && ` +
-<<<<<<< HEAD
-      `SIMCTL_CHILD_DYLD_INSERT_LIBRARIES="${this._getFrameworkPath()}" ` +
-      `/usr/bin/xcrun simctl launch --stdout=${logsInfo.simStdout} --stderr=${logsInfo.simStderr} ` +
-      `${udid} ${bundleId} --args ${args.join(' ')}`;
-=======
                       `SIMCTL_CHILD_DYLD_INSERT_LIBRARIES="${await environment.getFrameworkPath()}/Detox" ` +
                       `/usr/bin/xcrun simctl launch --stdout=${logsInfo.simStdout} --stderr=${logsInfo.simStderr} ` +
                       `${udid} ${bundleId} --args ${args.join(' ')}`;
->>>>>>> faf73851
     const result = await exec.execWithRetriesAndLogs(launchBin, undefined, {
       trying: `Launching ${bundleId}...`,
       successful: `${bundleId} launched. The stdout and stderr logs were recreated, you can watch them with:\n` +
@@ -188,22 +112,12 @@
     return await exec.execWithRetriesAndLogs(bin, options, statusLogs, retries, interval);
   }
 
-<<<<<<< HEAD
   _getFrameworkPath() {
     const frameworkPath = path.join(__dirname, `/../../Detox.framework/Detox`);
     if (!fs.existsSync(frameworkPath)) {
       throw new Error(`Detox.framework not found at ${frameworkPath}`);
     }
     return frameworkPath;
-=======
-  _getQueryFromDevice(device) {
-    let res = '';
-    const deviceParts = device.split(',');
-    for (let i = 0; i < deviceParts.length; i++) {
-      res += `"${deviceParts[i].trim()}" `;
-    }
-    return res.trim();
->>>>>>> faf73851
   }
 }
 
