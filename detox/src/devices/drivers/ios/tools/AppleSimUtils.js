const _ = require('lodash');
const path = require('path');
const {joinArgs} = require('../../../../utils/argparse');
const exec = require('../../../../utils/exec');
const log = require('../../../../utils/logger').child({ __filename });
const environment = require('../../../../utils/environment');
const { quote } = require('../../../../utils/shellQuote');

class AppleSimUtils {
  async setPermissions(udid, bundleId, permissionsObj) {
    let permissions = [];
    _.forEach(permissionsObj, function (shouldAllow, permission) {
      permissions.push(permission + '=' + shouldAllow);
    });

    const options = {
      args: `--byId ${udid} --bundle ${bundleId} --restartSB --setPermissions ${_.join(permissions, ',')}`,
      statusLogs: {
        trying: `Trying to set permissions...`,
        successful: 'Permissions are set'
      },
      retries: 1,
    }
    await this._execAppleSimUtils(options);
  }

  async list(query, listOptions = {}) {
    const options = {
      args: `--list ${joinArgs(query)}`,
      retries: 1,
      statusLogs: listOptions.trying ? { trying: listOptions.trying } : undefined,
    };
    const response = await this._execAppleSimUtils(options);
    const parsed = this._parseResponseFromAppleSimUtils(response);
    return parsed;
  }

  /***
   * Boots the simulator if it is not booted already.
   *
   * @param {String} udid - device id
   * @returns {Promise<boolean>} true, if device has been booted up from the shutdown state
   */
  async boot(udid, deviceLaunchArgs = '') {
    const isBooted = await this.isBooted(udid);

    if (!isBooted) {
      const statusLogs = { trying: `Booting device ${udid}...` };
      await this._execSimctl({ cmd: `boot ${udid} ${deviceLaunchArgs}`, statusLogs, retries: 10 });
      await this._execSimctl({ cmd: `bootstatus ${udid}`, retries: 1 });
      return true;
    }

    return false;
  }

  async isBooted(udid) {
    const device = await this._findDeviceByUDID(udid);
    return (_.isEqual(device.state, 'Booted') || _.isEqual(device.state, 'Booting'));
  }

  async _findDeviceByUDID(udid) {
    const [device] = await this.list({ byId: udid, maxResults: 1 });
    if (!device) {
      throw new Error(`Can't find device with UDID = "${udid}"`);
    }

    return device;
  }

  /***
   * @param deviceInfo - an item in output of `applesimutils --list`
   * @returns {Promise<string>} UDID of a new device
   */
  async create(deviceInfo) {
    const deviceName = _.get(deviceInfo, 'name');
    const deviceTypeIdentifier = _.get(deviceInfo, 'deviceType.identifier');
    const deviceRuntimeIdentifier = _.get(deviceInfo, 'os.identifier');

    if (!deviceTypeIdentifier || !deviceRuntimeIdentifier) {
      const deviceInfoStr = JSON.stringify(deviceInfo, null, 4);
      throw new Error(`Unable to create device from: ${deviceInfoStr}`);
    }

    const { stdout: udid } = await this._execSimctl({
      cmd: `create "${deviceName}-Detox" "${deviceTypeIdentifier}" "${deviceRuntimeIdentifier}"`
    });

    return (udid || '').trim();
  }

  async install(udid, absPath) {
    const statusLogs = {
      trying: `Installing ${absPath}...`,
      successful: `${absPath} installed`
    };
    await this._execSimctl({ cmd: `install ${udid} "${absPath}"`, statusLogs, retries: 2 });
  }

  async uninstall(udid, bundleId) {
    const statusLogs = {
      trying: `Uninstalling ${bundleId}...`,
      successful: `${bundleId} uninstalled`
    };
    try {
      await this._execSimctl({ cmd: `uninstall ${udid} ${bundleId}`, statusLogs });
    } catch (e) {
      // that's fine
    }
  }

  async launch(udid, bundleId, launchArgs, languageAndLocale) {
    const frameworkPath = await environment.getFrameworkPath();
    const result = await this._launchMagically(frameworkPath, udid, bundleId, launchArgs, languageAndLocale);
    await this._printLoggingHint(udid, bundleId);

    return this._parseLaunchId(result);
  }

  printLaunchHint(udid, bundleId, launchArgs, languageAndLocale) {
    log.info({},
      'Waiting for you to manually launch your app in Xcode.\n' +
      'Make sure to pass the launch arguments listed below:\n' +
      this._mergeLaunchArgs(launchArgs, languageAndLocale).map(pair => `  ${pair}\n`).join(''),
      '\nPress any key to continue...'
    );
  }

  async sendToHome(udid) {
    await this._execSimctl({ cmd: `launch ${udid} com.apple.springboard`, retries: 10 });
  }

  async matchBiometric(udid, matchType) {
    if (!_.includes(['Face', 'Finger'], matchType)) {
      return;
    }

    const options = {
      args: `--byId ${udid} --match${matchType}`,
      retries: 1,
      statusLogs: {
        trying: `Trying to match ${matchType}...`,
        successful: `Matched ${matchType}!`
      },
    };
    await this._execAppleSimUtils(options);
  }

  async unmatchBiometric(udid, matchType) {
    if (!_.includes(['Face', 'Finger'], matchType)) {
      return;
    }

    const options = {
      args: `--byId ${udid} --unmatch${matchType}`,
      retries: 1,
      statusLogs: {
        trying: `Trying to unmatch ${matchType}...`,
        successful: `Unmatched ${matchType}!`
      },
    }
    await this._execAppleSimUtils(options);
  }

  async setBiometricEnrollment(udid, yesOrNo) {
    if (!_.includes(['YES', 'NO'], yesOrNo)) {
      return;
    }

    const toggle = yesOrNo === 'YES';
    const options = {
      args: `--byId ${udid} --biometricEnrollment ${yesOrNo}`,
      retries: 1,
      statusLogs: {
        trying: `Turning ${toggle ? 'on' : 'off'} biometric enrollment...`,
        successful: toggle ? 'Activated!' : 'Deactivated!'
      },
    }
    await this._execAppleSimUtils(options);
  }

  async clearKeychain(udid) {
    const options = {
      args: `--byId ${udid} --clearKeychain`,
      retries: 1,
      statusLogs: {
        trying: `Clearing Keychain...`,
        successful: 'Cleared Keychain!'
      },
    }
    await this._execAppleSimUtils(options);
  }

  async getAppContainer(udid, bundleId) {
    return _.trim((await this._execSimctl({ cmd: `get_app_container ${udid} ${bundleId}` })).stdout);
  }

  logStream({ udid, stdout, level, processImagePath, style }) {
    const args = ['simctl', 'spawn', udid, 'log', 'stream'];

    if (level) {
      args.push('--level');
      args.push(level);
    }

    if (style) {
      args.push('--style');
      args.push(style);
    }

    if (processImagePath) {
      args.push('--predicate');
      args.push(`processImagePath beginsWith "${processImagePath}"`);
    }

    const promise = exec.spawnAndLog('/usr/bin/xcrun', args, {
      stdio: ['ignore', stdout, 'ignore'],
      silent: true,
    });

    return promise;
  }

  async terminate(udid, bundleId) {
    const statusLogs = {
      trying: `Terminating ${bundleId}...`,
      successful: `${bundleId} terminated`
    };
    await this._execSimctl({ cmd: `terminate ${udid} ${bundleId}`, statusLogs });
  }

  async shutdown(udid) {
    const statusLogs = {
      trying: `Shutting down ${udid}...`,
      successful: `${udid} shut down`
    };
    await this._execSimctl({ cmd: `shutdown ${udid}`, statusLogs });
  }

  async openUrl(udid, url) {
    await this._execSimctl({ cmd: `openurl ${udid} ${url}` });
  }

  async setLocation(udid, lat, lon) {
    const result = await exec.execWithRetriesAndLogs(`which fbsimctl`, { retries: 1 });
    if (_.get(result, 'stdout')) {
      await exec.execWithRetriesAndLogs(`fbsimctl ${udid} set_location ${lat} ${lon}`, { retries: 1 });
    } else {
      throw new Error(`setLocation currently supported only through fbsimctl.
      Install fbsimctl using:
      "brew tap facebook/fb && export CODE_SIGNING_REQUIRED=NO && brew install fbsimctl"`);
    }
  }

  async resetContentAndSettings(udid) {
    await this._execSimctl({ cmd: `erase ${udid}` });
  }

  async takeScreenshot(udid, destination) {
    await this._execSimctl({
      cmd: `io ${udid} screenshot "${destination}"`,
      silent: destination === '/dev/null',
    });
  }

  recordVideo(udid, destination, options = {}) {
    const args = ['simctl', 'io', udid, 'recordVideo', destination];
    if (options.codec) {
      args.push('--codec');
      args.push(options.codec);
    }
    return exec.spawnAndLog('/usr/bin/xcrun', args);
  }

  async _execAppleSimUtils(options) {
    const bin = `applesimutils`;
    return await exec.execWithRetriesAndLogs(bin, options);
  }

  async _execSimctl({ cmd, statusLogs = {}, retries = 1, silent = false }) {
    const options = {
      verbosity: silent ? 'low' : 'normal',
      statusLogs,
      retries,
    }
    return await exec.execWithRetriesAndLogs(`/usr/bin/xcrun simctl ${cmd}`, options);
  }

  _parseResponseFromAppleSimUtils(response) {
    let out = _.get(response, 'stdout');
    if (_.isEmpty(out)) {
      out = _.get(response, 'stderr');
    }
    if (_.isEmpty(out)) {
      return undefined;
    }

    let parsed;
    try {
      parsed = JSON.parse(out);

    } catch (ex) {
      throw new Error(`Could not parse response from applesimutils, please update applesimutils and try again.
      'brew uninstall applesimutils && brew tap wix/brew && brew install applesimutils'`);
    }
    return parsed;
  }

<<<<<<< HEAD
  _joinLaunchArgs(launchArgs) {
    return quote(_.flatMap(launchArgs, (v, k) => [`-${k}`, v])).trim();
=======
  _mergeLaunchArgs(launchArgs, languageAndLocale) {
    const args = {
      ...launchArgs,
    };

    if (languageAndLocale) {
      if (languageAndLocale.language) {
        args.AppleLanguages = `(${languageAndLocale.language})`;
      }

      if (languageAndLocale.locale) {
        args.AppleLocale = languageAndLocale.locale;
      }
    }

    return _.map(args, (v, k) => `-${k} "${v}"`); // TODO: replace naive quoting
>>>>>>> 29202b88
  }

  async _launchMagically(frameworkPath, udid, bundleId, launchArgs, languageAndLocale) {
    let dylibs = `${frameworkPath}/Detox`;
    if (process.env.SIMCTL_CHILD_DYLD_INSERT_LIBRARIES) {
      dylibs = `${process.env.SIMCTL_CHILD_DYLD_INSERT_LIBRARIES}:${dylibs}`;
    }

    const cmdArgs = this._mergeLaunchArgs(launchArgs, languageAndLocale).join(' ');
    let launchBin = `SIMCTL_CHILD_DYLD_INSERT_LIBRARIES="${dylibs}" ` +
      `/usr/bin/xcrun simctl launch ${udid} ${bundleId} --args ${cmdArgs}`;

    const result = await exec.execWithRetriesAndLogs(launchBin, {
      retries: 1,
      statusLogs: {
        trying: `Launching ${bundleId}...`,
      },
    });

    return result;
  }

  async _printLoggingHint(udid, bundleId) {
    const appContainer = await this.getAppContainer(udid, bundleId);
    const CFBundleExecutable = await exec.execAsync(`/usr/libexec/PlistBuddy -c "Print CFBundleExecutable" "${path.join(appContainer, 'Info.plist')}"`);
    const predicate = `process == "${CFBundleExecutable}"`;
    const command = `/usr/bin/xcrun simctl spawn ${udid} log stream --level debug --style compact --predicate '${predicate}'`;

    log.info(`${bundleId} launched. To watch simulator logs, run:\n        ${command}`);
  }

  _parseLaunchId(result) {
    return parseInt(_.get(result, 'stdout', ':').trim().split(':')[1]);
  }

  async statusBarOverride(udid, flags) {
    if (udid && flags) {
      let overrides = [];
      if (flags.time)
        overrides.push(`--time "${flags.time}"`)
      if (flags.dataNetwork)
        overrides.push(`--dataNetwork "${flags.dataNetwork}"`)
      if (flags.wifiMode)
        overrides.push(`--wifiMode "${flags.wifiMode}"`)
      if (flags.wifiBars)
        overrides.push(`--wifiBars "${flags.wifiBars}"`)
      if (flags.cellularMode)
        overrides.push(`--cellularMode "${flags.cellularMode}"`)
      if (flags.cellularBars)
        overrides.push(`--cellularBars "${flags.cellularBars}"`)
      if (flags.batteryState)
        overrides.push(`--batteryState "${flags.batteryState}"`)
      if (flags.batteryLevel)
        overrides.push(`--batteryLevel "${flags.batteryLevel}"`)

      await this._execSimctl({ cmd: `status_bar ${udid} override ${overrides.join(' ')}` });
    }
  }

  async statusBarReset(udid) {
    await this._execSimctl({ cmd: `status_bar ${udid} clear` });
  }

  async getPid(udid, bundleId) {
    const result = await this._execSimctl({
      cmd: `spawn ${udid} launchctl list | grep -F '${bundleId}' || true`,
      retries: 0,
    });

    if (result && result.stdout) {
      const [pid] = result.stdout.split(/\s/);
      return Number(pid);
    }

    return Number.NaN;
  }
}

module.exports = AppleSimUtils;<|MERGE_RESOLUTION|>--- conflicted
+++ resolved
@@ -121,7 +121,7 @@
     log.info({},
       'Waiting for you to manually launch your app in Xcode.\n' +
       'Make sure to pass the launch arguments listed below:\n' +
-      this._mergeLaunchArgs(launchArgs, languageAndLocale).map(pair => `  ${pair}\n`).join(''),
+      this._mergeLaunchArgs(launchArgs, languageAndLocale).map(keyValue => `  ${quote(keyValue)}\n`).join(''),
       '\nPress any key to continue...'
     );
   }
@@ -306,10 +306,6 @@
     return parsed;
   }
 
-<<<<<<< HEAD
-  _joinLaunchArgs(launchArgs) {
-    return quote(_.flatMap(launchArgs, (v, k) => [`-${k}`, v])).trim();
-=======
   _mergeLaunchArgs(launchArgs, languageAndLocale) {
     const args = {
       ...launchArgs,
@@ -325,8 +321,7 @@
       }
     }
 
-    return _.map(args, (v, k) => `-${k} "${v}"`); // TODO: replace naive quoting
->>>>>>> 29202b88
+    return _.map(args, (v, k) => [`-${k}`, `${v}`]);
   }
 
   async _launchMagically(frameworkPath, udid, bundleId, launchArgs, languageAndLocale) {
@@ -335,7 +330,7 @@
       dylibs = `${process.env.SIMCTL_CHILD_DYLD_INSERT_LIBRARIES}:${dylibs}`;
     }
 
-    const cmdArgs = this._mergeLaunchArgs(launchArgs, languageAndLocale).join(' ');
+    const cmdArgs = quote(_.flatten(this._mergeLaunchArgs(launchArgs, languageAndLocale)));
     let launchBin = `SIMCTL_CHILD_DYLD_INSERT_LIBRARIES="${dylibs}" ` +
       `/usr/bin/xcrun simctl launch ${udid} ${bundleId} --args ${cmdArgs}`;
 
