--- conflicted
+++ resolved
@@ -27,11 +27,7 @@
   "dependencies": {
     "moment": "^2.24.0",
     "react": "16.9.0",
-<<<<<<< HEAD
-    "react-native": "0.61.2"
-=======
     "react-native": "0.61.4"
->>>>>>> 52611248
   },
   "devDependencies": {
     "@babel/core": "^7.4.5",
@@ -61,11 +57,7 @@
       },
       "ios.sim.release": {
         "binaryPath": "ios/build/Build/Products/Release-iphonesimulator/example.app",
-<<<<<<< HEAD
-        "build": "set -o pipefail && export CODE_SIGNING_REQUIRED=NO && export RCT_NO_LAUNCH_PACKAGER=true && xcodebuild -project ios/example.xcodeproj -UseNewBuildSystem=NO -scheme example_ci -configuration Release -sdk iphonesimulator -derivedDataPath ios/build",
-=======
         "build": "set -o pipefail && export CODE_SIGNING_REQUIRED=NO && export RCT_NO_LAUNCH_PACKAGER=true && xcodebuild -workspace ios/example.xcworkspace -UseNewBuildSystem=NO -scheme example_ci -configuration Release -sdk iphonesimulator -derivedDataPath ios/build",
->>>>>>> 52611248
         "type": "ios.simulator",
         "device": {
           "type": "iPhone 11 Pro"
