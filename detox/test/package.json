{
  "name": "detox-test",
  "version": "18.0.0-alpha.0",
  "private": true,
  "engines": {
    "node": ">=8.3.0"
  },
  "scripts": {
    "test": ":",
    "postinstall": "node scripts/postinstall.js",
    "start": "react-native start",
    "packager": "react-native start",
    "detox-server": "detox run-server",
<<<<<<< HEAD
    "e2e:ios": "detox test -c ios.sim.release --debug-synchronization --loglevel verbose",
=======
    "e2e:ios": "detox test -c ios.sim.release",
>>>>>>> 93ccefe7
    "e2e:android": "detox test -c android.emu.release",
    "e2e:android-debug": "detox test -c android.emu.debug",
    "e2e:ios-ci": "npm run e2e:ios -- --workers 3 --retries 1",
    "e2e:android-ci": "npm run e2e:android -- --workers 3 --retries 1 --headless --jest-report-specs --loglevel verbose",
    "build:ios": "detox build -c ios.sim.release",
    "build:android": "detox build -c android.emu.release",
    "build:android-debug": "detox build -c android.emu.debug",
    "clean:android": "pushd android && ./gradlew clean && popd",
    "verify-artifacts:ios": "jest ./scripts/verify_artifacts_are_not_missing.ios.test.js --testEnvironment node",
    "verify-artifacts:android": "jest ./scripts/verify_artifacts_are_not_missing.android.test.js --testEnvironment node"
  },
  "dependencies": {
    "@react-native-community/async-storage": "^1.12.0",
    "moment": "^2.24.0",
    "react": "16.11.x",
    "react-native": "0.62.x"
  },
  "devDependencies": {
    "@babel/core": "^7.8.7",
    "detox": "^18.0.0-alpha.0",
    "express": "^4.15.3",
    "jest": "^26.5.0",
    "jest-circus": "^26.5.2",
    "jest-junit": "^10.0.0",
    "lodash": "^4.14.1",
    "nyc": "^15.1.0",
    "pngjs": "^3.4.0"
  },
  "jest-junit": {
    "suiteName": "Detox E2E tests",
    "outputName": "e2e-junit.xml",
    "ancestorSeparator": " > ",
    "classNameTemplate": "E2E Results.{classname}",
    "titleTemplate": "{classname} > {title}"
  },
  "detox": {
    "test-runner": "nyc jest",
    "runner-config": "e2e/config.js",
    "specs": "e2e/*.test.js",
    "behavior": {
      "init": {
        "reinstallApp": true,
        "launchApp": true,
        "exposeGlobals": true
      },
      "cleanup": {
        "shutdownDevice": false
      }
    },
    "__session": {
      "server": "ws://localhost:8099",
      "sessionId": "test"
    },
    "artifacts": {
      "plugins": {
        "log": "all",
        "screenshot": {
          "shouldTakeAutomaticSnapshots": false,
          "takeWhen": {
            "testDone": true
          }
        },
        "timeline": "all",
        "uiHierarchy": "enabled"
      }
    },
    "configurations": {
      "ios.sim.debug": {
        "binaryPath": "ios/build/Build/Products/Debug-iphonesimulator/example.app",
        "build": "set -o pipefail && xcodebuild -workspace ios/example.xcworkspace -UseNewBuildSystem=NO -scheme example_ci -configuration Debug -sdk iphonesimulator -derivedDataPath ios/build -quiet",
        "type": "ios.simulator",
        "device": {
          "type": "iPhone 11 Pro"
        }
      },
      "ios.sim.release": {
        "binaryPath": "ios/build/Build/Products/Release-iphonesimulator/example.app",
        "build": "set -o pipefail && export CODE_SIGNING_REQUIRED=NO && export RCT_NO_LAUNCH_PACKAGER=true && xcodebuild -workspace ios/example.xcworkspace -UseNewBuildSystem=NO -scheme example_ci -configuration Release -sdk iphonesimulator -derivedDataPath ios/build -quiet",
        "type": "ios.simulator",
        "device": {
          "type": "iPhone 11 Pro"
        },
        "session": {
          "debugSynchronization": 3000
        }
      },
      "ios.none": {
        "binaryPath": "ios",
        "type": "ios.none",
        "device": {
          "type": "iPhone 11 Pro"
        },
        "session": {
          "server": "ws://localhost:8099",
          "sessionId": "com.wix.detox-example"
        }
      },
      "android.emu.debug": {
        "binaryPath": "android/app/build/outputs/apk/fromBin/debug/app-fromBin-debug.apk",
        "utilBinaryPaths": [
          "./cache/test-butler-app.apk"
        ],
        "build": "cd android && ./gradlew assembleFromBinDebug assembleFromBinDebugAndroidTest -DtestBuildType=debug && cd ..",
        "type": "android.emulator",
        "device": {
          "avdName": "Pixel_API_28"
        }
      },
      "android.emu.release": {
        "binaryPath": "android/app/build/outputs/apk/fromBin/release/app-fromBin-release.apk",
        "utilBinaryPaths": [
          "./cache/test-butler-app.apk"
        ],
        "build": "cd android && ./gradlew assembleFromBinRelease assembleFromBinReleaseAndroidTest -DtestBuildType=release && cd ..",
        "type": "android.emulator",
        "device": {
          "avdName": "Pixel_API_28"
        }
      },
      "android.emu.debug.fromSource": {
        "binaryPath": "android/app/build/outputs/apk/fromSource/debug/app-fromSource-debug.apk",
        "utilBinaryPaths": [
          "./cache/test-butler-app.apk"
        ],
        "build": "cd android && ./gradlew assembleFromSourceDebug assembleFromSourceDebugAndroidTest -DtestBuildType=debug && cd ..",
        "type": "android.emulator",
        "device": {
          "avdName": "Pixel_API_28"
        }
      }
    }
  }
}<|MERGE_RESOLUTION|>--- conflicted
+++ resolved
@@ -11,11 +11,7 @@
     "start": "react-native start",
     "packager": "react-native start",
     "detox-server": "detox run-server",
-<<<<<<< HEAD
-    "e2e:ios": "detox test -c ios.sim.release --debug-synchronization --loglevel verbose",
-=======
     "e2e:ios": "detox test -c ios.sim.release",
->>>>>>> 93ccefe7
     "e2e:android": "detox test -c android.emu.release",
     "e2e:android-debug": "detox test -c android.emu.debug",
     "e2e:ios-ci": "npm run e2e:ios -- --workers 3 --retries 1",
