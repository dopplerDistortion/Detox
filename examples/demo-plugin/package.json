{
  "name": "demo-plugin",
<<<<<<< HEAD
  "version": "18.0.0-next.9",
=======
  "version": "17.14.9",
>>>>>>> 29202b88
  "private": true,
  "scripts": {
    "test:plugin": "detox test --configuration plugin -l verbose"
  },
  "devDependencies": {
    "detox": "^17.14.9",
    "jest": "^26.5.0"
  },
  "detox": {
    "test-runner": "jest",
    "configurations": {
      "plugin": {
        "binaryPath": "my/random/path",
        "device": {
          "foo": "bar"
        },
        "name": "plugin-example",
        "type": "./driver"
      }
    }
  }
}<|MERGE_RESOLUTION|>--- conflicted
+++ resolved
@@ -1,10 +1,6 @@
 {
   "name": "demo-plugin",
-<<<<<<< HEAD
   "version": "18.0.0-next.9",
-=======
-  "version": "17.14.9",
->>>>>>> 29202b88
   "private": true,
   "scripts": {
     "test:plugin": "detox test --configuration plugin -l verbose"
